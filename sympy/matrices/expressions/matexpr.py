from __future__ import print_function, division

from functools import wraps, reduce
import collections

from sympy.core import S, Symbol, Tuple, Integer, Basic, Expr, Eq
from sympy.core.decorators import call_highest_priority
from sympy.core.compatibility import range, SYMPY_INTS, default_sort_key, string_types
from sympy.core.sympify import SympifyError, _sympify
from sympy.functions import conjugate, adjoint
from sympy.functions.special.tensor_functions import KroneckerDelta
from sympy.matrices import ShapeError
from sympy.simplify import simplify
from sympy.utilities.misc import filldedent


def _sympifyit(arg, retval=None):
    # This version of _sympifyit sympifies MutableMatrix objects
    def deco(func):
        @wraps(func)
        def __sympifyit_wrapper(a, b):
            try:
                b = _sympify(b)
                return func(a, b)
            except SympifyError:
                return retval

        return __sympifyit_wrapper

    return deco


class MatrixExpr(Expr):
    """Superclass for Matrix Expressions

    MatrixExprs represent abstract matrices, linear transformations represented
    within a particular basis.

    Examples
    ========

    >>> from sympy import MatrixSymbol
    >>> A = MatrixSymbol('A', 3, 3)
    >>> y = MatrixSymbol('y', 3, 1)
    >>> x = (A.T*A).I * A * y

    See Also
    ========

    MatrixSymbol, MatAdd, MatMul, Transpose, Inverse
    """

    # Should not be considered iterable by the
    # sympy.core.compatibility.iterable function. Subclass that actually are
    # iterable (i.e., explicit matrices) should set this to True.
    _iterable = False

    _op_priority = 11.0

    is_Matrix = True
    is_MatrixExpr = True
    is_Identity = None
    is_Inverse = False
    is_Transpose = False
    is_ZeroMatrix = False
    is_MatAdd = False
    is_MatMul = False

    is_commutative = False
    is_number = False
    is_symbol = False

    def __new__(cls, *args, **kwargs):
        args = map(_sympify, args)
        return Basic.__new__(cls, *args, **kwargs)

    # The following is adapted from the core Expr object
    def __neg__(self):
        return MatMul(S.NegativeOne, self).doit()

    def __abs__(self):
        raise NotImplementedError

    @_sympifyit('other', NotImplemented)
    @call_highest_priority('__radd__')
    def __add__(self, other):
        return MatAdd(self, other, check=True).doit()

    @_sympifyit('other', NotImplemented)
    @call_highest_priority('__add__')
    def __radd__(self, other):
        return MatAdd(other, self, check=True).doit()

    @_sympifyit('other', NotImplemented)
    @call_highest_priority('__rsub__')
    def __sub__(self, other):
        return MatAdd(self, -other, check=True).doit()

    @_sympifyit('other', NotImplemented)
    @call_highest_priority('__sub__')
    def __rsub__(self, other):
        return MatAdd(other, -self, check=True).doit()

    @_sympifyit('other', NotImplemented)
    @call_highest_priority('__rmul__')
    def __mul__(self, other):
        return MatMul(self, other).doit()

    @_sympifyit('other', NotImplemented)
    @call_highest_priority('__rmul__')
    def __matmul__(self, other):
        return MatMul(self, other).doit()

    @_sympifyit('other', NotImplemented)
    @call_highest_priority('__mul__')
    def __rmul__(self, other):
        return MatMul(other, self).doit()

    @_sympifyit('other', NotImplemented)
    @call_highest_priority('__mul__')
    def __rmatmul__(self, other):
        return MatMul(other, self).doit()

    @_sympifyit('other', NotImplemented)
    @call_highest_priority('__rpow__')
    def __pow__(self, other):
        if not self.is_square:
            raise ShapeError("Power of non-square matrix %s" % self)
        elif self.is_Identity:
            return self
        elif other is S.Zero:
            return Identity(self.rows)
        elif other is S.One:
            return self
        return MatPow(self, other).doit(deep=False)

    @_sympifyit('other', NotImplemented)
    @call_highest_priority('__pow__')
    def __rpow__(self, other):
        raise NotImplementedError("Matrix Power not defined")

    @_sympifyit('other', NotImplemented)
    @call_highest_priority('__rdiv__')
    def __div__(self, other):
        return self * other**S.NegativeOne

    @_sympifyit('other', NotImplemented)
    @call_highest_priority('__div__')
    def __rdiv__(self, other):
        raise NotImplementedError()
        #return MatMul(other, Pow(self, S.NegativeOne))

    __truediv__ = __div__
    __rtruediv__ = __rdiv__

    @property
    def rows(self):
        return self.shape[0]

    @property
    def cols(self):
        return self.shape[1]

    @property
    def is_square(self):
        return self.rows == self.cols

    def _eval_conjugate(self):
        from sympy.matrices.expressions.adjoint import Adjoint
        from sympy.matrices.expressions.transpose import Transpose
        return Adjoint(Transpose(self))

    def as_real_imag(self):
        from sympy import I
        real = (S(1)/2) * (self + self._eval_conjugate())
        im = (self - self._eval_conjugate())/(2*I)
        return (real, im)

    def _eval_inverse(self):
        from sympy.matrices.expressions.inverse import Inverse
        return Inverse(self)

    def _eval_transpose(self):
        return Transpose(self)

    def _eval_power(self, exp):
        return MatPow(self, exp)

    def _eval_simplify(self, **kwargs):
        if self.is_Atom:
            return self
        else:
            return self.__class__(*[simplify(x, **kwargs) for x in self.args])

    def _eval_adjoint(self):
        from sympy.matrices.expressions.adjoint import Adjoint
        return Adjoint(self)

<<<<<<< HEAD
    def _eval_derivative(self, v):
        if not isinstance(v, MatrixExpr):
            return None

        # Convert to the index-summation notation, perform the derivative, then
        # reconvert it back to matrix expression.
        from sympy import symbols, Dummy, Trace, Sum
        i, j, m, n = symbols("i j m n", cls=Dummy)
        M = self._entry(i, j, expand=False)

        # Replace traces with summations:
        def getsum(x):
            di = Dummy("d_i")
            return Sum(x.args[0], (di, 0, x.args[0].shape[0]-1))
        M = M.replace(lambda x: isinstance(x, Trace), getsum)

        repl = {}
        if self.shape[0] == 1:
            repl[i] = 0
        if self.shape[1] == 1:
            repl[j] = 0
        if v.shape[0] == 1:
            repl[m] = 0
        if v.shape[1] == 1:
            repl[n] = 0
        res = M.diff(v[m, n])
        res = res.xreplace(repl)
        if res == 0:
            return res
        if len(repl) < 2:
            parsed = res
        else:
            if m not in repl:
                parsed = MatrixExpr.from_index_summation(res, m)
            elif i not in repl:
                parsed = MatrixExpr.from_index_summation(res, i)
            else:
                parsed = MatrixExpr.from_index_summation(res)

        if (parsed.has(m)) or (parsed.has(n)) or (parsed.has(i)) or (parsed.has(j)):
            # In this case, there are still some KroneckerDelta.
            # It's because the result is not a matrix, but a higher dimensional array.
            return None
        else:
            return parsed
=======
    def _eval_derivative(self, x):
        return _matrix_derivative(self, x)
>>>>>>> cf8b0696

    def _eval_derivative_n_times(self, x, n):
        return Basic._eval_derivative_n_times(self, x, n)

    def _entry(self, i, j, **kwargs):
        raise NotImplementedError(
            "Indexing not implemented for %s" % self.__class__.__name__)

    def adjoint(self):
        return adjoint(self)

    def as_coeff_Mul(self, rational=False):
        """Efficiently extract the coefficient of a product. """
        return S.One, self

    def conjugate(self):
        return conjugate(self)

    def transpose(self):
        from sympy.matrices.expressions.transpose import transpose
        return transpose(self)

    T = property(transpose, None, None, 'Matrix transposition.')

    def inverse(self):
        return self._eval_inverse()

    inv = inverse

    @property
    def I(self):
        return self.inverse()

    def valid_index(self, i, j):
        def is_valid(idx):
            return isinstance(idx, (int, Integer, Symbol, Expr))
        return (is_valid(i) and is_valid(j) and
                (self.rows is None or
                (0 <= i) != False and (i < self.rows) != False) and
                (0 <= j) != False and (j < self.cols) != False)

    def __getitem__(self, key):
        if not isinstance(key, tuple) and isinstance(key, slice):
            from sympy.matrices.expressions.slice import MatrixSlice
            return MatrixSlice(self, key, (0, None, 1))
        if isinstance(key, tuple) and len(key) == 2:
            i, j = key
            if isinstance(i, slice) or isinstance(j, slice):
                from sympy.matrices.expressions.slice import MatrixSlice
                return MatrixSlice(self, i, j)
            i, j = _sympify(i), _sympify(j)
            if self.valid_index(i, j) != False:
                return self._entry(i, j)
            else:
                raise IndexError("Invalid indices (%s, %s)" % (i, j))
        elif isinstance(key, (SYMPY_INTS, Integer)):
            # row-wise decomposition of matrix
            rows, cols = self.shape
            # allow single indexing if number of columns is known
            if not isinstance(cols, Integer):
                raise IndexError(filldedent('''
                    Single indexing is only supported when the number
                    of columns is known.'''))
            key = _sympify(key)
            i = key // cols
            j = key % cols
            if self.valid_index(i, j) != False:
                return self._entry(i, j)
            else:
                raise IndexError("Invalid index %s" % key)
        elif isinstance(key, (Symbol, Expr)):
                raise IndexError(filldedent('''
                    Only integers may be used when addressing the matrix
                    with a single index.'''))
        raise IndexError("Invalid index, wanted %s[i,j]" % self)

    def as_explicit(self):
        """
        Returns a dense Matrix with elements represented explicitly

        Returns an object of type ImmutableDenseMatrix.

        Examples
        ========

        >>> from sympy import Identity
        >>> I = Identity(3)
        >>> I
        I
        >>> I.as_explicit()
        Matrix([
        [1, 0, 0],
        [0, 1, 0],
        [0, 0, 1]])

        See Also
        ========
        as_mutable: returns mutable Matrix type

        """
        from sympy.matrices.immutable import ImmutableDenseMatrix
        return ImmutableDenseMatrix([[    self[i, j]
                            for j in range(self.cols)]
                            for i in range(self.rows)])

    def as_mutable(self):
        """
        Returns a dense, mutable matrix with elements represented explicitly

        Examples
        ========

        >>> from sympy import Identity
        >>> I = Identity(3)
        >>> I
        I
        >>> I.shape
        (3, 3)
        >>> I.as_mutable()
        Matrix([
        [1, 0, 0],
        [0, 1, 0],
        [0, 0, 1]])

        See Also
        ========
        as_explicit: returns ImmutableDenseMatrix
        """
        return self.as_explicit().as_mutable()

    def __array__(self):
        from numpy import empty
        a = empty(self.shape, dtype=object)
        for i in range(self.rows):
            for j in range(self.cols):
                a[i, j] = self[i, j]
        return a

    def equals(self, other):
        """
        Test elementwise equality between matrices, potentially of different
        types

        >>> from sympy import Identity, eye
        >>> Identity(3).equals(eye(3))
        True
        """
        return self.as_explicit().equals(other)

    def canonicalize(self):
        return self

    def as_coeff_mmul(self):
        return 1, MatMul(self)

    @staticmethod
    def from_index_summation(expr, first_index=None, last_index=None, dimensions=None):
        r"""
        Parse expression of matrices with explicitly summed indices into a
        matrix expression without indices, if possible.

        This transformation expressed in mathematical notation:

        `\sum_{j=0}^{N-1} A_{i,j} B_{j,k} \Longrightarrow \mathbf{A}\cdot \mathbf{B}`

        Optional parameter ``first_index``: specify which free index to use as
        the index starting the expression.

        Examples
        ========

        >>> from sympy import MatrixSymbol, MatrixExpr, Sum, Symbol
        >>> from sympy.abc import i, j, k, l, N
        >>> A = MatrixSymbol("A", N, N)
        >>> B = MatrixSymbol("B", N, N)
        >>> expr = Sum(A[i, j]*B[j, k], (j, 0, N-1))
        >>> MatrixExpr.from_index_summation(expr)
        A*B

        Transposition is detected:

        >>> expr = Sum(A[j, i]*B[j, k], (j, 0, N-1))
        >>> MatrixExpr.from_index_summation(expr)
        A.T*B

        Detect the trace:

        >>> expr = Sum(A[i, i], (i, 0, N-1))
        >>> MatrixExpr.from_index_summation(expr)
        Trace(A)

        More complicated expressions:

        >>> expr = Sum(A[i, j]*B[k, j]*A[l, k], (j, 0, N-1), (k, 0, N-1))
        >>> MatrixExpr.from_index_summation(expr)
        A*B.T*A.T
        """
        from sympy import Sum, Mul, Add, MatMul, transpose, trace
        from sympy.strategies.traverse import bottom_up

        def remove_matelement(expr, i1, i2):

            def repl_match(pos):
                def func(x):
                    if not isinstance(x, MatrixElement):
                        return False
                    if x.args[pos] != i1:
                        return False
                    if x.args[3-pos] == 0:
                        if x.args[0].shape[2-pos] == 1:
                            return True
                        else:
                            return False
                    return True
                return func

            expr = expr.replace(repl_match(1),
                lambda x: x.args[0])
            expr = expr.replace(repl_match(2),
                lambda x: transpose(x.args[0]))

            # Make sure that all Mul are transformed to MatMul and that they
            # are flattened:
            rule = bottom_up(lambda x: reduce(lambda a, b: a*b, x.args) if isinstance(x, (Mul, MatMul)) else x)
            return rule(expr)

        def recurse_expr(expr, index_ranges={}):
            if expr.is_Mul:
                nonmatargs = []
                pos_arg = []
                pos_ind = []
                dlinks = {}
                link_ind = []
                counter = 0
                args_ind = []
                for arg in expr.args:
                    retvals = recurse_expr(arg, index_ranges)
                    assert isinstance(retvals, list)
                    if isinstance(retvals, list):
                        for i in retvals:
                            args_ind.append(i)
                    else:
                        args_ind.append(retvals)
                for arg_symbol, arg_indices in args_ind:
                    if arg_indices is None:
                        nonmatargs.append(arg_symbol)
                        continue
                    if isinstance(arg_symbol, MatrixElement):
                        arg_symbol = arg_symbol.args[0]
                    pos_arg.append(arg_symbol)
                    pos_ind.append(arg_indices)
                    link_ind.append([None]*len(arg_indices))
                    for i, ind in enumerate(arg_indices):
                        if ind in dlinks:
                            other_i = dlinks[ind]
                            link_ind[counter][i] = other_i
                            link_ind[other_i[0]][other_i[1]] = (counter, i)
                        dlinks[ind] = (counter, i)
                    counter += 1
                counter2 = 0
                lines = {}
                while counter2 < len(link_ind):
                    for i, e in enumerate(link_ind):
                        if None in e:
                            line_start_index = (i, e.index(None))
                            break
                    cur_ind_pos = line_start_index
                    cur_line = []
                    index1 = pos_ind[cur_ind_pos[0]][cur_ind_pos[1]]
                    while True:
                        d, r = cur_ind_pos
                        if pos_arg[d] != 1:
                            if r % 2 == 1:
                                cur_line.append(transpose(pos_arg[d]))
                            else:
                                cur_line.append(pos_arg[d])
                        next_ind_pos = link_ind[d][1-r]
                        counter2 += 1
                        # Mark as visited, there will be no `None` anymore:
                        link_ind[d] = (-1, -1)
                        if next_ind_pos is None:
                            index2 = pos_ind[d][1-r]
                            lines[(index1, index2)] = cur_line
                            break
                        cur_ind_pos = next_ind_pos
                ret_indices = list(j for i in lines for j in i)
                lines = {k: MatMul.fromiter(v) if len(v) != 1 else v[0] for k, v in lines.items()}
                return [(Mul.fromiter(nonmatargs), None)] + [
                    (MatrixElement(a, i, j), (i, j)) for (i, j), a in lines.items()
                ]
            elif expr.is_Add:
                res = [recurse_expr(i) for i in expr.args]
                d = collections.defaultdict(list)
                for res_addend in res:
                    scalar = 1
                    for elem, indices in res_addend:
                        if indices is None:
                            scalar = elem
                            continue
                        indices = tuple(sorted(indices, key=default_sort_key))
                        d[indices].append(scalar*remove_matelement(elem, *indices))
                        scalar = 1
                return [(MatrixElement(Add.fromiter(v), *k), k) for k, v in d.items()]
            elif isinstance(expr, KroneckerDelta):
                i1, i2 = expr.args
                if dimensions is not None:
                    identity = Identity(dimensions[0])
                else:
                    identity = S.One
                return [(MatrixElement(identity, i1, i2), (i1, i2))]
            elif isinstance(expr, MatrixElement):
                matrix_symbol, i1, i2 = expr.args
                if i1 in index_ranges:
                    r1, r2 = index_ranges[i1]
                    if r1 != 0 or matrix_symbol.shape[0] != r2+1:
                        raise ValueError("index range mismatch: {0} vs. (0, {1})".format(
                            (r1, r2), matrix_symbol.shape[0]))
                if i2 in index_ranges:
                    r1, r2 = index_ranges[i2]
                    if r1 != 0 or matrix_symbol.shape[1] != r2+1:
                        raise ValueError("index range mismatch: {0} vs. (0, {1})".format(
                            (r1, r2), matrix_symbol.shape[1]))
                if (i1 == i2) and (i1 in index_ranges):
                    return [(trace(matrix_symbol), None)]
                return [(MatrixElement(matrix_symbol, i1, i2), (i1, i2))]
            elif isinstance(expr, Sum):
                return recurse_expr(
                    expr.args[0],
                    index_ranges={i[0]: i[1:] for i in expr.args[1:]}
                )
            else:
                return [(expr, None)]

        retvals = recurse_expr(expr)
        factors, indices = zip(*retvals)
        retexpr = Mul.fromiter(factors)
        if len(indices) == 0 or list(set(indices)) == [None]:
            return retexpr
        if first_index is None:
            for i in indices:
                if i is not None:
                    ind0 = i
                    break
            return remove_matelement(retexpr, *ind0)
        else:
            return remove_matelement(retexpr, first_index, last_index)

    def applyfunc(self, func):
        from .applyfunc import ElementwiseApplyFunction
        return ElementwiseApplyFunction(func, self)


def _matrix_derivative(expr, x):
    from sympy import Derivative
    lines = expr._eval_derivative_matrix_lines(x)

    first = lines[0].first
    second = lines[0].second

    one_final = (first.shape[1] == 1) and (second.shape[1] == 1)

    if lines[0].trace or one_final:
        return reduce(lambda x,y: x+y, [lr.first * lr.second.T for lr in lines])

    shape = first.shape + second.shape
    rank = sum([i != 1 for i in shape])
    return Derivative(expr, x)


class MatrixElement(Expr):
    parent = property(lambda self: self.args[0])
    i = property(lambda self: self.args[1])
    j = property(lambda self: self.args[2])
    _diff_wrt = True
    is_symbol = True
    is_commutative = True

    def __new__(cls, name, n, m):
        n, m = map(_sympify, (n, m))
        from sympy import MatrixBase
        if isinstance(name, (MatrixBase,)):
            if n.is_Integer and m.is_Integer:
                return name[n, m]
        if isinstance(name, string_types):
            name = Symbol(name)
        name = _sympify(name)
        obj = Expr.__new__(cls, name, n, m)
        return obj

    def doit(self, **kwargs):
        deep = kwargs.get('deep', True)
        if deep:
            args = [arg.doit(**kwargs) for arg in self.args]
        else:
            args = self.args
        return args[0][args[1], args[2]]

    @property
    def indices(self):
        return self.args[1:]

    def _eval_derivative(self, v):
        from sympy import Sum, symbols, Dummy

        if not isinstance(v, MatrixElement):
            from sympy import MatrixBase
            if isinstance(self.parent, MatrixBase):
                return self.parent.diff(v)[self.i, self.j]
            return S.Zero

        M = self.args[0]

        if M == v.args[0]:
            return KroneckerDelta(self.args[1], v.args[1])*KroneckerDelta(self.args[2], v.args[2])

        if isinstance(M, Inverse):
            i, j = self.args[1:]
            i1, i2 = symbols("z1, z2", cls=Dummy)
            Y = M.args[0]
            r1, r2 = Y.shape
            return -Sum(M[i, i1]*Y[i1, i2].diff(v)*M[i2, j], (i1, 0, r1-1), (i2, 0, r2-1))

        if self.has(v.args[0]):
            return None

        return S.Zero


class MatrixSymbol(MatrixExpr):
    """Symbolic representation of a Matrix object

    Creates a SymPy Symbol to represent a Matrix. This matrix has a shape and
    can be included in Matrix Expressions

    Examples
    ========

    >>> from sympy import MatrixSymbol, Identity
    >>> A = MatrixSymbol('A', 3, 4) # A 3 by 4 Matrix
    >>> B = MatrixSymbol('B', 4, 3) # A 4 by 3 Matrix
    >>> A.shape
    (3, 4)
    >>> 2*A*B + Identity(3)
    I + 2*A*B
    """
    is_commutative = False
    is_symbol = True
    _diff_wrt = True

    def __new__(cls, name, n, m):
        n, m = _sympify(n), _sympify(m)
        if isinstance(name, string_types):
            name = Symbol(name)
        obj = Basic.__new__(cls, name, n, m)
        return obj

    def _hashable_content(self):
        return (self.name, self.shape)

    @property
    def shape(self):
        return self.args[1:3]

    @property
    def name(self):
        return self.args[0].name

    def _eval_subs(self, old, new):
        # only do substitutions in shape
        shape = Tuple(*self.shape)._subs(old, new)
        return MatrixSymbol(self.name, *shape)

    def __call__(self, *args):
        raise TypeError("%s object is not callable" % self.__class__)

    def _entry(self, i, j, **kwargs):
        return MatrixElement(self, i, j)

    @property
    def free_symbols(self):
        return set((self,))

    def doit(self, **hints):
        if hints.get('deep', True):
            return type(self)(self.name, self.args[1].doit(**hints),
                    self.args[2].doit(**hints))
        else:
            return self

    def _eval_simplify(self, **kwargs):
        return self

    def _eval_derivative_matrix_lines(self, x):
        if self != x:
            return [_LeftRightArgs(
                ZeroMatrix(x.shape[0], self.shape[0]),
                ZeroMatrix(x.shape[1], self.shape[1]),
                False,
            )]
        else:
            first=Identity(self.shape[0])
            second=Identity(self.shape[1])
            return [_LeftRightArgs(
                first=first,
                second=second,
                transposed=False,
            )]


class Identity(MatrixExpr):
    """The Matrix Identity I - multiplicative identity

    Examples
    ========

    >>> from sympy.matrices import Identity, MatrixSymbol
    >>> A = MatrixSymbol('A', 3, 5)
    >>> I = Identity(3)
    >>> I*A
    A
    """

    is_Identity = True

    def __new__(cls, n):
        return super(Identity, cls).__new__(cls, _sympify(n))

    @property
    def rows(self):
        return self.args[0]

    @property
    def cols(self):
        return self.args[0]

    @property
    def shape(self):
        return (self.args[0], self.args[0])

    def _eval_transpose(self):
        return self

    def _eval_trace(self):
        return self.rows

    def _eval_inverse(self):
        return self

    def conjugate(self):
        return self

    def _entry(self, i, j, **kwargs):
        eq = Eq(i, j)
        if eq is S.true:
            return S.One
        elif eq is S.false:
            return S.Zero
        return KroneckerDelta(i, j)

    def _eval_determinant(self):
        return S.One


class ZeroMatrix(MatrixExpr):
    """The Matrix Zero 0 - additive identity

    Examples
    ========

    >>> from sympy import MatrixSymbol, ZeroMatrix
    >>> A = MatrixSymbol('A', 3, 5)
    >>> Z = ZeroMatrix(3, 5)
    >>> A + Z
    A
    >>> Z*A.T
    0
    """
    is_ZeroMatrix = True

    def __new__(cls, m, n):
        return super(ZeroMatrix, cls).__new__(cls, m, n)

    @property
    def shape(self):
        return (self.args[0], self.args[1])

    @_sympifyit('other', NotImplemented)
    @call_highest_priority('__rpow__')
    def __pow__(self, other):
        if other != 1 and not self.is_square:
            raise ShapeError("Power of non-square matrix %s" % self)
        if other == 0:
            return Identity(self.rows)
        if other < 1:
            raise ValueError("Matrix det == 0; not invertible.")
        return self

    def _eval_transpose(self):
        return ZeroMatrix(self.cols, self.rows)

    def _eval_trace(self):
        return S.Zero

    def _eval_determinant(self):
        return S.Zero

    def conjugate(self):
        return self

    def _entry(self, i, j, **kwargs):
        return S.Zero

    def __nonzero__(self):
        return False

    __bool__ = __nonzero__


def matrix_symbols(expr):
    return [sym for sym in expr.free_symbols if sym.is_Matrix]


class _LeftRightArgs(object):
    r"""
    Helper class to compute matrix derivatives.

    The logic: when an expression is derived by a matrix `X_{mn}`, two lines of
    matrix multiplications are created: the one contracted to `m` (first line),
    and the one contracted to `n` (second line).

    Transposition flips the side by which new matrices are connected to the
    lines.

    The trace connects the end of the two lines.
    """

    def __init__(self, first, second, transposed=False):
        self.first = first
        self.second = second
        self.trace = False
        self.transposed = transposed

    def __repr__(self):
        return "_LeftRightArgs(first=%s[%s], second=%s[%s], transposed=%s, trace=%s)" % (
            self.first, self.first.shape,
            self.second, self.second.shape,
            self.transposed,
            self.trace,
        )

    def transpose(self):
        self.transposed = not self.transposed
        return self

    def __hash__(self):
        return hash((self.first, self.second, self.transposed))

    def __eq__(self, other):
        if not isinstance(other, _LeftRightArgs):
            return False
        return (self.first == other.first) and (self.second == other.second) and (self.transposed == other.transposed)


from .matmul import MatMul
from .matadd import MatAdd
from .matpow import MatPow
from .transpose import Transpose
from .inverse import Inverse<|MERGE_RESOLUTION|>--- conflicted
+++ resolved
@@ -196,56 +196,8 @@
         from sympy.matrices.expressions.adjoint import Adjoint
         return Adjoint(self)
 
-<<<<<<< HEAD
-    def _eval_derivative(self, v):
-        if not isinstance(v, MatrixExpr):
-            return None
-
-        # Convert to the index-summation notation, perform the derivative, then
-        # reconvert it back to matrix expression.
-        from sympy import symbols, Dummy, Trace, Sum
-        i, j, m, n = symbols("i j m n", cls=Dummy)
-        M = self._entry(i, j, expand=False)
-
-        # Replace traces with summations:
-        def getsum(x):
-            di = Dummy("d_i")
-            return Sum(x.args[0], (di, 0, x.args[0].shape[0]-1))
-        M = M.replace(lambda x: isinstance(x, Trace), getsum)
-
-        repl = {}
-        if self.shape[0] == 1:
-            repl[i] = 0
-        if self.shape[1] == 1:
-            repl[j] = 0
-        if v.shape[0] == 1:
-            repl[m] = 0
-        if v.shape[1] == 1:
-            repl[n] = 0
-        res = M.diff(v[m, n])
-        res = res.xreplace(repl)
-        if res == 0:
-            return res
-        if len(repl) < 2:
-            parsed = res
-        else:
-            if m not in repl:
-                parsed = MatrixExpr.from_index_summation(res, m)
-            elif i not in repl:
-                parsed = MatrixExpr.from_index_summation(res, i)
-            else:
-                parsed = MatrixExpr.from_index_summation(res)
-
-        if (parsed.has(m)) or (parsed.has(n)) or (parsed.has(i)) or (parsed.has(j)):
-            # In this case, there are still some KroneckerDelta.
-            # It's because the result is not a matrix, but a higher dimensional array.
-            return None
-        else:
-            return parsed
-=======
     def _eval_derivative(self, x):
         return _matrix_derivative(self, x)
->>>>>>> cf8b0696
 
     def _eval_derivative_n_times(self, x, n):
         return Basic._eval_derivative_n_times(self, x, n)
