--- conflicted
+++ resolved
@@ -3,17 +3,7 @@
 
 Read the vectorize docstring for more details.
 """
-<<<<<<< HEAD
-try:
-    # functools is not available in Python 2.4
-    import functools
-except ImportError:
-    has_functools = False
-else:
-    has_functools = True
-=======
 from sympy.core.decorators import wraps
->>>>>>> c9470ac4
 
 def apply_on_element(f, args, kwargs, n):
     """
