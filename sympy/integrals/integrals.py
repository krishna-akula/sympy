from __future__ import print_function, division

from sympy.core.add import Add
from sympy.core.basic import Basic, C
from sympy.core.compatibility import is_sequence, xrange
from sympy.core.containers import Tuple
from sympy.core.expr import Expr
from sympy.core.function import diff
from sympy.core.numbers import oo
from sympy.core.relational import Eq
from sympy.core.sets import Interval
from sympy.core.singleton import S
from sympy.core.symbol import (Dummy, Symbol, Wild)
from sympy.core.sympify import sympify
from sympy.integrals.manualintegrate import manualintegrate
from sympy.integrals.trigonometry import trigintegrate
from sympy.integrals.deltafunctions import deltaintegrate
from sympy.integrals.rationaltools import ratint
from sympy.integrals.heurisch import heurisch, heurisch_wrapper
from sympy.integrals.meijerint import meijerint_definite, meijerint_indefinite
from sympy.utilities import xthreaded, flatten
from sympy.utilities.misc import filldedent
from sympy.polys import Poly, PolynomialError
from sympy.solvers.solvers import solve, posify
from sympy.functions import Piecewise, sqrt, sign
from sympy.geometry import Curve
from sympy.functions.elementary.piecewise import piecewise_fold
from sympy.series import limit


# TODO get these helper functions into a super class for sum-like
# objects: Sum, Product, Integral (issue 3662)

def _free_symbols(expr_with_limits):
    """
    This method returns the symbols that will exist when the object is
    evaluated. This is useful if one is trying to determine whether the
    objet contains a certain symbol or not.

    Examples
    ========

    >>> from sympy import Sum
    >>> from sympy.abc import x, y
    >>> Sum(x, (x, y, 1)).free_symbols
    set([y])
    """
    self = expr_with_limits
    function = self.function
    if function.is_zero:
        return set()
    limits = self.limits
    isyms = function.free_symbols
    for xab in limits:
        # take out the target symbol
        if xab[0] in isyms:
            isyms.remove(xab[0])
        # add in the new symbols
        for i in xab[1:]:
            isyms.update(i.free_symbols)
    return isyms


def _process_limits(*symbols):
    """Process the list of symbols and convert them to canonical limits,
    storing them as Tuple(symbol, lower, upper). The sign of
    the function is also returned when the upper limit is missing
    so (x, 1, None) becomes (x, None, 1) and the sign is changed.
    """
    limits = []
    sign = 1
    for V in symbols:
        if isinstance(V, Symbol):
            limits.append(Tuple(V))
            continue
        elif is_sequence(V, Tuple):
            V = sympify(flatten(V))
            if V[0].is_Symbol:
                newsymbol = V[0]
                if len(V) == 2 and isinstance(V[1], Interval):
                    V[1:] = [V[1].start, V[1].end]

                if len(V) == 3:
                    if V[1] is None and V[2] is not None:
                        nlim = [V[2]]
                    elif V[1] is not None and V[2] is None:
                        sign *= -1
                        nlim = [V[1]]
                    elif V[1] is None and V[2] is None:
                        nlim = []
                    else:
                        nlim = V[1:]
                    limits.append(Tuple(newsymbol, *nlim ))
                    continue
                elif len(V) == 1 or (len(V) == 2 and V[1] is None):
                    limits.append(Tuple(newsymbol))
                    continue
                elif len(V) == 2:
                    limits.append(Tuple(newsymbol, V[1]))
                    continue

        raise ValueError('Invalid limits given: %s' % str(symbols))

    return limits, sign


def _as_dummy(expr_with_limits):
    """
    Replace instances of the limit variables with their dummy
    counterparts to make clear what are dummy variables and what
    are real-world symbols in an object.

    Examples
    ========

    >>> from sympy import Integral
    >>> from sympy.abc import x, y
    >>> Integral(x, (x, x, y), (y, x, y)).as_dummy()
    Integral(_x, (_x, x, _y), (_y, x, y))

    If the object supperts the "integral at" limit ``(x,)`` it
    is not treated as a dummy, but the explicit form, ``(x, x)``
    of length 2 does treat the variable as a dummy.

    >>> Integral(x, x).as_dummy()
    Integral(x, x)
    >>> Integral(x, (x, x)).as_dummy()
    Integral(_x, (_x, x))

    If there were no dummies in the original expression, then the
    the symbols which cannot be changed by subs() are clearly seen as
    those with an underscore prefix.

    See Also
    ========

    variables : Lists the integration variables
    transform : Perform mapping on the integration variable
    """
    self = expr_with_limits
    reps = {}
    f = self.function
    limits = list(self.limits)
    for i in xrange(-1, -len(limits) - 1, -1):
        xab = list(limits[i])
        if len(xab) == 1:
            continue
        x = xab[0]
        xab[0] = x.as_dummy()
        for j in range(1, len(xab)):
            xab[j] = xab[j].subs(reps)
        reps[x] = xab[0]
        limits[i] = xab
    f = f.subs(reps)
    return self.func(f, *limits)


def _eval_subs(expr_with_limits, old, new):
        """
        Substitute old with new in the function and the limits, but don't
        change anything that is (or corresponds to) a bound symbol,

        The normal substitution semantics -- traversing all arguments looking
        for matching patterns -- should not be applied to the sum-like objects
        since changing the limit variables should also entail a change in the
        limits (which should be done with the transform method). So
        this method just makes changes in the function and the limits.

        Not all instances of a given variable are conceptually the same: the
        first argument of the limit tuple with length greater than 1 and any
        corresponding variable in the function are dummy variables while
        every other symbol is a symbol that will be unchanged when the integral
        is evaluated. For example, the dummy variables for ``i`` can be seen
        as symbols with a preppended underscore. (The discussion below applies
        ti Integral and any other "function with limits" sort of objects.)

        >>> from sympy import Integral
        >>> from sympy.abc import a, b, c, x, y
        >>> i = Integral(a + x, (a, a, b))
        >>> i.as_dummy()
        Integral(_a + x, (_a, a, b))

        If you want to change the lower limit to 1 there is no reason to
        prohibit this since it is not conceptually related to the integration
        variable, ``_a``. Nor is there reason to disallow changing the ``b``
        to 1.

        If a second limit were added, however, as in:

        >>> i = Integral(x + a, (a, a, b), (b, 1, 2))

        the dummy variables become:

        >>> i.as_dummy()
        Integral(_a + x, (_a, a, _b), (_b, 1, 2))

        Note that the ``b`` of the first limit is now a dummy variable since
        ``b`` is a dummy variable in the second limit.

        The "evaluate at" form of an integral allows some flexibility in how
        the integral will be treated by subs: if there is no second argument,
        none of the symbols matching the integration symbol are considered to
        be dummy variables, but if an explicit expression is given for a limit
        then the usual interpretation of the integration symbol as a dummy
        symbol applies:

        >>> Integral(x).as_dummy() # implicit integration wrt x
        Integral(x, x)
        >>> Integral(x, x).as_dummy()
        Integral(x, x)
        >>> _.subs(x, 1)
        Integral(1, x)
        >>> i = Integral(x, (x, x))
        >>> i.as_dummy()
        Integral(_x, (_x, x))
        >>> i.subs(x, 1)
        Integral(x, (x, 1))

        Summary
        =======

        No variable of the integrand or limit can be the target of
        substitution if it appears as a variable of integration in a limit
        positioned to the right of it. The only exception is for a variable
        that defines an indefinite integral limit (a single symbol): that
        symbol *can* be replaced in the integrand.

        >>> i = Integral(a + x, (a, a, 3), (b, x, c))
        >>> i.free_symbols # only these can be changed
        set([a, c, x])
        >>> i.subs(a, c) # note that the variable of integration is unchanged
        Integral(a + x, (a, c, 3), (b, x, c))
        >>> i.subs(a + x, b) == i # there is no x + a, only x + <a>
        True
        >>> i.subs(x, y - c)
        Integral(a - c + y, (a, a, 3), (b, -c + y, c))
        """
        self = expr_with_limits
        func, limits = self.function, self.limits
        old_atoms = old.free_symbols
        limits = list(limits)

        dummies = set()
        for i in xrange(-1, -len(limits) - 1, -1):
            xab = limits[i]
            if len(xab) == 1:
                continue
            if not dummies.intersection(old_atoms):
                limits[i] = Tuple(
                    xab[0], *[l._subs(old, new) for l in xab[1:]])
            dummies.add(xab[0])
        if not dummies.intersection(old_atoms):
            func = func.subs(old, new)
        return self.func(func, *limits)


class Integral(Expr):
    """Represents unevaluated integral."""

    __slots__ = ['is_commutative']

    def __new__(cls, function, *symbols, **assumptions):
        """Create an unevaluated integral.

        Arguments are an integrand followed by one or more limits.

        If no limits are given and there is only one free symbol in the
        expression, that symbol will be used, otherwise an error will be
        raised.

        >>> from sympy import Integral
        >>> from sympy.abc import x, y
        >>> Integral(x)
        Integral(x, x)
        >>> Integral(y)
        Integral(y, y)

        When limits are provided, they are interpreted as follows (using
        ``x`` as though it were the variable of integration):

            (x,) or x - indefinite integral
            (x, a) - "evaluate at" integral
            (x, a, b) - definite integral

        Although the same integral will be obtained from an indefinite
        integral and an "evaluate at" integral when ``a == x``, they
        respond differently to substitution:

        >>> i = Integral(x, x)
        >>> at = Integral(x, (x, x))
        >>> i.doit() == at.doit()
        True
        >>> i.subs(x, 1)
        Integral(1, x)
        >>> at.subs(x, 1)
        Integral(x, (x, 1))

        The ``as_dummy`` method can be used to see which symbols cannot be
        targeted by subs: those with a preppended underscore cannot be
        changed with ``subs``. (Also, the integration variables themselves --
        the first element of a limit -- can never be changed by subs.)

        >>> i.as_dummy()
        Integral(x, x)
        >>> at.as_dummy()
        Integral(_x, (_x, x))

        """

        # Any embedded piecewise functions need to be brought out to the
        # top level so that integration can go into piecewise mode at the
        # earliest possible moment.
        function = piecewise_fold(sympify(function))

        if function is S.NaN:
            return S.NaN

        if symbols:
            limits, sign = _process_limits(*symbols)
        else:
            # no symbols provided -- let's compute full anti-derivative
            free = function.free_symbols
            if len(free) != 1:
                raise ValueError(
                    "specify variables of integration for %s" % function)
            limits, sign = [Tuple(s) for s in free], 1

        while isinstance(function, Integral):
            # denest the integrand
            limits = list(function.limits) + limits
            function = function.function

        obj = Expr.__new__(cls, **assumptions)
        arglist = [sign*function]
        arglist.extend(limits)
        obj._args = tuple(arglist)
        obj.is_commutative = function.is_commutative  # limits already checked

        return obj

    def __getnewargs__(self):
        return (self.function,) + tuple([tuple(xab) for xab in self.limits])

    @property
    def function(self):
        """Return the function to be integrated.

        Examples
        ========

        >>> from sympy import Integral
        >>> from sympy.abc import x
        >>> Integral(x**2, (x,)).function
        x**2

        See Also
        ========

        limits, variables, free_symbols
        """
        return self._args[0]

    @property
    def limits(self):
        """Return the limits of integration.

        Examples
        ========

        >>> from sympy import Integral
        >>> from sympy.abc import x, i
        >>> Integral(x**i, (i, 1, 3)).limits
        ((i, 1, 3),)

        See Also
        ========

        function, variables, free_symbols
        """
        return self._args[1:]

    @property
    def variables(self):
        """Return a list of the integration variables.

        Examples
        ========

        >>> from sympy import Integral
        >>> from sympy.abc import x, i
        >>> Integral(x**i, (i, 1, 3)).variables
        [i]

        See Also
        ========

        function, limits, free_symbols
        as_dummy : Replace integration variables with dummy ones
        transform : Perform mapping on the integration variable
        """
        return [l[0] for l in self.limits]

    @property
    def free_symbols(self):
        """
        This method returns the symbols that will exist when the
        integral is evaluated. This is useful if one is trying to
        determine whether an integral depends on a certain
        symbol or not.

        Examples
        ========

        >>> from sympy import Integral
        >>> from sympy.abc import x, y
        >>> Integral(x, (x, y, 1)).free_symbols
        set([y])

        See Also
        ========

        function, limits, variables
        """
        function, limits = self.function, self.limits
        if function.is_zero:
            return set()
        isyms = function.free_symbols
        for xab in limits:
            if len(xab) == 1:
                isyms.add(xab[0])
                continue
            # take out the target symbol
            if xab[0] in isyms:
                isyms.remove(xab[0])
            if len(xab) == 3 and xab[1] == xab[2]:
                # if two limits are the same the integral is 0
                # and there are no symbols
                return set()
            # add in the new symbols
            for i in xab[1:]:
                isyms.update(i.free_symbols)
        return isyms

    @property
    def is_zero(self):
        """Since Integral doesn't autosimplify it it useful to see if
        it would simplify to zero or not in a trivial manner, i.e. when
        the function is 0 or two limits of a definite integral are the same.

        This is a very naive and quick test, not intended to check for special
        patterns like Integral(sin(m*x)*cos(n*x), (x, 0, 2*pi)) == 0.

        Examples
        ========

        >>> from sympy import Integral
        >>> from sympy.abc import x, y, z
        >>> Integral(1, (x, 1, 1)).is_zero
        True
        >>> Integral(0, (x, y, z)).is_zero
        True
        >>> Integral(1, (x, 1, 2)).is_zero
        False

        See Also
        ========

        is_number
        """
        if (self.function.is_zero or
                any(len(xab) == 3 and xab[1] == xab[2] for xab in self.limits)):
            return True
        if not self.free_symbols and self.function.is_number:
            # the integrand is a number and the limits are numerical
            return False

    @property
    def is_number(self):
        """
        Return True if the Integral will result in a number, else False.

        Integrals are a special case since they contain symbols that can
        be replaced with numbers. Whether the integral can be done or not is
        another issue. But answering whether the final result is a number is
        not difficult.

        Examples
        ========

        >>> from sympy import Integral
        >>> from sympy.abc import x, y
        >>> Integral(x).is_number
        False
        >>> Integral(x, y).is_number
        False
        >>> Integral(x, (y, 1, x)).is_number
        False
        >>> Integral(x, (y, 1, 2)).is_number
        False
        >>> Integral(x, (y, 1, 1)).is_number
        True
        >>> Integral(x, (x, 1, 2)).is_number
        True
        >>> Integral(x*y, (x, 1, 2), (y, 1, 3)).is_number
        True
        >>> Integral(1, x, (x, 1, 2)).is_number
        True

        See Also
        ========

        is_zero
        """

        integrand, limits = self.function, self.limits
        isyms = integrand.atoms(Symbol)
        for xab in limits:
            if len(xab) == 1:
                isyms.add(xab[0])
                continue  # it may be removed later
            elif len(xab) == 3 and xab[1] == xab[2]:  # XXX naive equality test
                return True  # integral collapsed
            if xab[0] in isyms:
                # take it out of the symbols since it will be replace
                # with whatever the limits of the integral are
                isyms.remove(xab[0])
            # add in the new symbols
            for i in xab[1:]:
                isyms.update(i.free_symbols)
        # if there are no surviving symbols then the result is a number
        return len(isyms) == 0

    def as_dummy(self):
        return _as_dummy(self)

    def transform(self, x, u, inverse=False):
        r"""
        Performs a change of variables from `x` to `u` using the relationship
        given by `x` and `u` which will define the transformations `f` and `F`
        (which are inverses of each other) as follows:

        1) If `x` is a Symbol (which is a variable of integration) then `u`
           will be interpreted as some function, f(u), with inverse F(u).
           This, in effect, just makes the substitution of x with f(x).

        2) If `u` is a Symbol then `x` will be interpreted as some function,
           F(x), with inverse f(u). This is commonly referred to as
           u-substitution.

        The `inverse` option will reverse `x` and `u`. It is a deprecated option
        since `x` and `u` can just be passed in reverse order.

        Once f and F have been identified, the transformation is made as
        follows:

        .. math:: \int_a^b x \mathrm{d}x \rightarrow \int_{F(a)}^{F(b)} f(x)
                  \frac{\mathrm{d}}{\mathrm{d}x}

        where `F(x)` is the inverse of `f(x)` and the limits and integrand have
        been corrected so as to retain the same value after integration.

        Notes
        =====

        The mappings, F(x) or f(u), must lead to a unique integral. Linear
        or rational linear expression, `2*x`, `1/x` and `sqrt(x)`, will
        always work; quadratic expressions like `x**2 - 1` are acceptable
        as long as the resulting integrand does not depend on the sign of
        the solutions (see examples).

        The integral will be returned unchanged if `x` is not a variable of
        integration.

        `x` must be (or contain) only one of of the integration variables. If
        `u` has more than one free symbol then it should be sent as a tuple
        (`u`, `uvar`) where `uvar` identifies which variable is replacing
        the integration variable.
        XXX can it contain another integration variable?

        Examples
        ========

        >>> from sympy.abc import a, b, c, d, x, u, y
        >>> from sympy import Integral, S, cos, sqrt

        >>> i = Integral(x*cos(x**2 - 1), (x, 0, 1))

        transform can change the variable of integration

        >>> i.transform(x, u)
        Integral(u*cos(u**2 - 1), (u, 0, 1))

        transform can perform u-substitution as long as a unique
        integrand is obtained:

        >>> i.transform(x**2 - 1, u)
        Integral(cos(u)/2, (u, -1, 0))

        This attempt fails because x = +/-sqrt(u + 1) and the
        sign does not cancel out of the integrand:

        >>> Integral(cos(x**2 - 1), (x, 0, 1)).transform(x**2 - 1, u)
        Traceback (most recent call last):
        ...
        ValueError:
        The mapping between F(x) and f(u) did not give a unique integrand.

        transform can do a substitution. Here, the previous
        result is transformed back into the original expression
        using "u-substitution":

        >>> ui = _
        >>> _.transform(sqrt(u + 1), x) == i
        True

        We can accomplish the same with a regular substitution:

        >>> ui.transform(u, x**2 - 1) == i
        True

        If the `x` does not contain a symbol of integration then
        the integral will be returned unchanged. Integral `i` does
        not have an integration variable `a` so no change is made:

        >>> i.transform(a, x) == i
        True

        When `u` has more than one free symbol the symbol that is
        replacing `x` must be identified by passing `u` as a tuple:

        >>> Integral(x, (x, 0, 1)).transform(x, (u + a, u))
        Integral(a + u, (u, -a, -a + 1))
        >>> Integral(x, (x, 0, 1)).transform(x, (u + a, a))
        Integral(a + u, (a, -u, -u + 1))

        See Also
        ========

        variables : Lists the integration variables
        as_dummy : Replace integration variables with dummy ones
        """

        if inverse:
            # when this is removed, update the docstring
            from sympy.utilities.exceptions import SymPyDeprecationWarning
            SymPyDeprecationWarning(
                feature="transform(x, f(x), inverse=True)",
                useinstead="transform(f(x), x)",
                issue=3380, deprecated_since_version="0.7.2",
            ).warn()
            # in the old style x and u contained the same variable so
            # don't worry about using the old-style feature with the
            # new style input...but it will still work:
            # i.transform(x, u).transform(x, u, inverse=True) -> i
            x, u = u, x

        d = Dummy('d')

        xfree = x.free_symbols.intersection(self.variables)
        if len(xfree) > 1:
            raise ValueError(
                'F(x) can only contain one of: %s' % self.variables)
        xvar = xfree.pop() if xfree else d

        if xvar not in self.variables:
            return self

        u = sympify(u)
        if isinstance(u, Expr):
            ufree = u.free_symbols
            if len(ufree) != 1:
                raise ValueError(filldedent('''
                When f(u) has more than one free symbol, the one replacing x
                must be identified: pass f(u) as (f(u), u)'''))
            uvar = ufree.pop()
        else:
            u, uvar = u
            if uvar not in u.free_symbols:
                raise ValueError(filldedent('''
                Expecting a tuple (expr, symbol) where symbol identified
                a free symbol in expr, but symbol is not in expr's free
                symbols.'''))
            if not isinstance(uvar, Symbol):
                raise ValueError(filldedent('''
                Expecting a tuple (expr, symbol) but didn't get
                a symbol; got %s''' % uvar))

        if x.is_Symbol and u.is_Symbol:
            return self.xreplace({x: u})

        if not x.is_Symbol and not u.is_Symbol:
            raise ValueError('either x or u must be a symbol')

        if uvar == xvar:
            return self.transform(x, u.subs(uvar, d)).xreplace({d: uvar})

        if uvar in self.limits:
            raise ValueError(filldedent('''
            u must contain the same variable as in x
            or a variable that is not already an integration variable'''))

        if not x.is_Symbol:
            F = [x.subs(xvar, d)]
            soln = solve(u - x, xvar, check=False)
            if not soln:
                raise ValueError('no solution for solve(F(x) - f(u), x)')
            f = [fi.subs(uvar, d) for fi in soln]
        else:
            f = [u.subs(uvar, d)]
            pdiff, reps = posify(u - x)
            puvar = uvar.subs([(v, k) for k, v in reps.items()])
            soln = [s.subs(reps) for s in solve(pdiff, puvar)]
            if not soln:
                raise ValueError('no solution for solve(F(x) - f(u), u)')
            F = [fi.subs(xvar, d) for fi in soln]

        newfuncs = set([(self.function.subs(xvar, fi)*fi.diff(d)
                        ).subs(d, uvar) for fi in f])
        if len(newfuncs) > 1:
            raise ValueError(filldedent('''
            The mapping between F(x) and f(u) did not give
            a unique integrand.'''))
        newfunc = newfuncs.pop()

        def _calc_limit_1(F, a, b):
            """
            replace d with a, using subs if possible, otherwise limit
            where sign of b is considered
            """
            wok = F.subs(d, a)
            if wok is S.NaN or wok.is_bounded is False and a.is_bounded:
                return limit(sign(b)*F, d, a)
            return wok

        def _calc_limit(a, b):
            """
            replace d with a, using subs if possible, otherwise limit
            where sign of b is considered
            """
            avals = list(set([_calc_limit_1(Fi, a, b) for Fi in F]))
            if len(avals) > 1:
                raise ValueError(filldedent('''
                The mapping between F(x) and f(u) did not
                give a unique limit.'''))
            return avals[0]

        newlimits = []
        for xab in self.limits:
            sym = xab[0]
            if sym == xvar:
                if len(xab) == 3:
                    a, b = xab[1:]
                    a, b = _calc_limit(a, b), _calc_limit(b, a)
                    if a > b:
                        a, b = b, a
                        newfunc = -newfunc
                    newlimits.append((uvar, a, b))
                elif len(xab) == 2:
                    a = _calc_limit(xab[1], 1)
                    newlimits.append((uvar, a))
                else:
                    newlimits.append(uvar)
            else:
                newlimits.append(xab)

        return self.func(newfunc, *newlimits)

    def doit(self, **hints):
        """
        Perform the integration using any hints given.

        Examples
        ========

        >>> from sympy import Integral
        >>> from sympy.abc import x, i
        >>> Integral(x**i, (i, 1, 3)).doit()
        Piecewise((2, log(x) == 0), (x**3/log(x) - x/log(x), True))

        See Also
        ========

        sympy.integrals.trigonometry.trigintegrate
        sympy.integrals.risch.heurisch
        sympy.integrals.rationaltools.ratint
        as_sum : Approximate the integral using a sum
        """
        if not hints.get('integrals', True):
            return self

        deep = hints.get('deep', True)
        meijerg = hints.get('meijerg', None)
        conds = hints.get('conds', 'piecewise')
        risch = hints.get('risch', None)
        manual = hints.get('manual', None)

        if conds not in ['separate', 'piecewise', 'none']:
            raise ValueError('conds must be one of "separate", "piecewise", '
                             '"none", got: %s' % conds)

        if risch and any(len(xab) > 1 for xab in self.limits):
            raise ValueError('risch=True is only allowed for indefinite integrals.')

        # check for the trivial case of equal upper and lower limits
        if self.is_zero:
            return S.Zero

        # now compute and check the function
        function = self.function
        if deep:
            function = function.doit(**hints)

        if function.is_zero:
            return S.Zero

        # There is no trivial answer, so continue

        undone_limits = []
        # ulj = free symbols of any undone limits' upper and lower limits
        ulj = set()
        for xab in self.limits:
            # compute uli, the free symbols in the
            # Upper and Lower limits of limit I
            if len(xab) == 1:
                uli = set(xab[:1])
            elif len(xab) == 2:
                uli = xab[1].free_symbols
            elif len(xab) == 3:
                uli = xab[1].free_symbols.union(xab[2].free_symbols)
            # this integral can be done as long as there is no blocking
            # limit that has been undone. An undone limit is blocking if
            # it contains an integration variable that is in this limit's
            # upper or lower free symbols or vice versa
            if xab[0] in ulj or any(v[0] in uli for v in undone_limits):
                undone_limits.append(xab)
                ulj.update(uli)
                continue

            # There are a number of tradeoffs in using the meijer g method.
            # It can sometimes be a lot faster than other methods, and
            # sometimes slower. And there are certain types of integrals for
            # which it is more likely to work than others.
            # These heuristics are incorporated in deciding what integration
            # methods to try, in what order.
            # See the integrate() docstring for details.
            def try_meijerg(function, xab):
                ret = None
                if len(xab) == 3 and meijerg is not False:
                    x, a, b = xab
                    try:
                        res = meijerint_definite(function, x, a, b)
                    except NotImplementedError:
                        from sympy.integrals.meijerint import _debug
                        _debug('NotImplementedError from meijerint_definite')
                        res = None
                    if res is not None:
                        f, cond = res
                        if conds == 'piecewise':
                            ret = Piecewise((f, cond),
                                          (self.func(function, (x, a, b)), True))
                        elif conds == 'separate':
                            if len(self.limits) != 1:
                                raise ValueError('conds=separate not supported in '
                                                 'multiple integrals')
                            ret = f, cond
                        else:
                            ret = f
                return ret

            meijerg1 = meijerg
            if len(xab) == 3 and xab[1].is_real and xab[2].is_real \
                and not function.is_Poly and \
                    (xab[1].has(oo, -oo) or xab[2].has(oo, -oo)):
                ret = try_meijerg(function, xab)
                if ret is not None:
                    function = ret
                    continue
                else:
                    meijerg1 = False

            # If the special meijerg code did not succeed finding a definite
            # integral, then the code using meijerint_indefinite will not either
            # (it might find an antiderivative, but the answer is likely to be
            #  nonsensical).
            # Thus if we are requested to only use meijer g-function methods,
            # we give up at this stage. Otherwise we just disable g-function
            # methods.
            if meijerg1 is False and meijerg is True:
                antideriv = None
            else:
                antideriv = self._eval_integral(
                    function, xab[0],
                    meijerg=meijerg1, risch=risch, manual=manual,
                    conds=conds)
                if antideriv is None and meijerg1 is True:
                    ret = try_meijerg(function, xab)
                    if ret is not None:
                        function = ret
                        continue

            if antideriv is None:
                undone_limits.append(xab)
            else:
                if len(xab) == 1:
                    function = antideriv
                else:
                    if len(xab) == 3:
                        x, a, b = xab
                    if len(xab) == 2:
                        x, b = xab
                        a = None

                    if deep:
                        if isinstance(a, Basic):
                            a = a.doit(**hints)
                        if isinstance(b, Basic):
                            b = b.doit(**hints)

                    if antideriv.is_Poly:
                        gens = list(antideriv.gens)
                        gens.remove(x)

                        antideriv = antideriv.as_expr()

                        function = antideriv._eval_interval(x, a, b)
                        function = Poly(function, *gens)
                    else:
                        try:
                            function = antideriv._eval_interval(x, a, b)
                        except NotImplementedError:
                            # This can happen if _eval_interval depends in a
                            # complicated way on limits that cannot be computed
                            undone_limits.append(xab)

        if undone_limits:
            return self.func(*([function] + undone_limits))
        return function

    def _eval_adjoint(self):
        if all([x.is_real for x in flatten(self.limits)]):
            return self.func(self.function.adjoint(), *self.limits)
        return None

    def _eval_conjugate(self):
        if all([x.is_real for x in flatten(self.limits)]):
            return self.func(self.function.conjugate(), *self.limits)
        return None

    def _eval_derivative(self, sym):
        """Evaluate the derivative of the current Integral object by
        differentiating under the integral sign [1], using the Fundamental
        Theorem of Calculus [2] when possible.

        Whenever an Integral is encountered that is equivalent to zero or
        has an integrand that is independent of the variable of integration
        those integrals are performed. All others are returned as Integral
        instances which can be resolved with doit() (provided they are integrable).

        References:
           [1] http://en.wikipedia.org/wiki/Differentiation_under_the_integral_sign
           [2] http://en.wikipedia.org/wiki/Fundamental_theorem_of_calculus

        Examples
        ========

        >>> from sympy import Integral
        >>> from sympy.abc import x, y
        >>> i = Integral(x + y, y, (y, 1, x))
        >>> i.diff(x)
        Integral(x + y, (y, x)) + Integral(1, y, (y, 1, x))
        >>> i.doit().diff(x) == i.diff(x).doit()
        True
        >>> i.diff(y)
        0

        The previous must be true since there is no y in the evaluated integral:
        >>> i.free_symbols
        set([x])
        >>> i.doit()
        2*x**3/3 - x/2 - 1/6

        """

        # differentiate under the integral sign; we do not
        # check for regularity conditions (TODO), see issue 1116

        # get limits and the function
        f, limits = self.function, list(self.limits)

        # the order matters if variables of integration appear in the limits
        # so work our way in from the outside to the inside.
        limit = limits.pop(-1)
        if len(limit) == 3:
            x, a, b = limit
        elif len(limit) == 2:
            x, b = limit
            a = None
        else:
            a = b = None
            x = limit[0]

        if limits:  # f is the argument to an integral
            f = self.func(f, *tuple(limits))

        # assemble the pieces
        def _do(f, ab):
            dab_dsym = diff(ab, sym)
            if not dab_dsym:
                return S.Zero
            if isinstance(f, Integral):
                limits = [(x, x) if (len(l) == 1 and l[0] == x) else l
                          for l in f.limits]
                f = self.func(f.function, *limits)
            return f.subs(x, ab)*dab_dsym
        rv = 0
        if b is not None:
            rv += _do(f, b)
        if a is not None:
            rv -= _do(f, a)
        if len(limit) == 1 and sym == x:
            # the dummy variable *is* also the real-world variable
            arg = f
            rv += arg
        else:
            # the dummy variable might match sym but it's
            # only a dummy and the actual variable is determined
            # by the limits, so mask off the variable of integration
            # while differentiating
            u = Dummy('u')
            arg = f.subs(x, u).diff(sym).subs(u, x)
            rv += self.func(arg, Tuple(x, a, b))
        return rv

    def _eval_integral(self, f, x, meijerg=None, risch=None, manual=None,
                       conds='piecewise'):
        """
        Calculate the anti-derivative to the function f(x).

        The following algorithms are applied (roughly in this order):

        1. Simple heuristics (based on pattern matching and integral table):

           - most frequently used functions (e.g. polynomials, products of trig functions)

        2. Integration of rational functions:

           - A complete algorithm for integrating rational functions is
             implemented (the Lazard-Rioboo-Trager algorithm).  The algorithm
             also uses the partial fraction decomposition algorithm
             implemented in apart() as a preprocessor to make this process
             faster.  Note that the integral of a rational function is always
             elementary, but in general, it may include a RootSum.

        3. Full Risch algorithm:

           - The Risch algorithm is a complete decision
             procedure for integrating elementary functions, which means that
             given any elementary function, it will either compute an
             elementary antiderivative, or else prove that none exists.
             Currently, part of transcendental case is implemented, meaning
             elementary integrals containing exponentials, logarithms, and
             (soon!) trigonometric functions can be computed.  The algebraic
             case, e.g., functions containing roots, is much more difficult
             and is not implemented yet.

           - If the routine fails (because the integrand is not elementary, or
             because a case is not implemented yet), it continues on to the
             next algorithms below.  If the routine proves that the integrals
             is nonelementary, it still moves on to the algorithms below,
             because we might be able to find a closed-form solution in terms
             of special functions.  If risch=True, however, it will stop here.

        4. The Meijer G-Function algorithm:

           - This algorithm works by first rewriting the integrand in terms of
             very general Meijer G-Function (meijerg in SymPy), integrating
             it, and then rewriting the result back, if possible.  This
             algorithm is particularly powerful for definite integrals (which
             is actually part of a different method of Integral), since it can
             compute closed-form solutions of definite integrals even when no
             closed-form indefinite integral exists.  But it also is capable
             of computing many indefinite integrals as well.

           - Another advantage of this method is that it can use some results
             about the Meijer G-Function to give a result in terms of a
             Piecewise expression, which allows to express conditionally
             convergent integrals.

           - Setting meijerg=True will cause integrate() to use only this
             method.

        5. The "manual integration" algorithm:

           - This algorithm tries to mimic how a person would find an
             antiderivative by hand, for example by looking for a
             substitution or applying integration by parts. This algorithm
             does not handle as many integrands but can return results in a
             more familiar form.

           - Sometimes this algorithm can evaluate parts of an integral; in
             this case integrate() will try to evaluate the rest of the
             integrand using the other methods here.

           - Setting manual=True will cause integrate() to use only this
             method.

        6. The Heuristic Risch algorithm:

           - This is a heuristic version of the Risch algorithm, meaning that
             it is not deterministic.  This is tried as a last resort because
             it can be very slow.  It is still used because not enough of the
             full Risch algorithm is implemented, so that there are still some
             integrals that can only be computed using this method.  The goal
             is to implement enough of the Risch and Meijer G methods so that
             this can be deleted.

        """
        from sympy.integrals.risch import risch_integrate

        if risch:
            try:
                return risch_integrate(f, x, conds=conds)
            except NotImplementedError:
                return None

        if manual:
            try:
                result = manualintegrate(f, x)
                if result is not None and result.func != Integral:
                    return result
            except (ValueError, PolynomialError):
                pass


        # if it is a poly(x) then let the polynomial integrate itself (fast)
        #
        # It is important to make this check first, otherwise the other code
        # will return a sympy expression instead of a Polynomial.
        #
        # see Polynomial for details.
        if isinstance(f, Poly) and not meijerg:
            return f.integrate(x)

        # Piecewise antiderivatives need to call special integrate.
        if f.func is Piecewise:
            return f._eval_integral(x)

        # let's cut it short if `f` does not depend on `x`
        if not f.has(x):
            return f*x

        # try to convert to poly(x) and then integrate if successful (fast)
        poly = f.as_poly(x)

        if poly is not None and not meijerg:
            return poly.integrate().as_expr()

        if risch is not False:
            try:
                result, i = risch_integrate(f, x, separate_integral=True, conds=conds)
            except NotImplementedError:
                pass
            else:
                if i:
                    # There was a nonelementary integral. Try integrating it.
                    return result + i.doit(risch=False)
                else:
                    return result

        # since Integral(f=g1+g2+...) == Integral(g1) + Integral(g2) + ...
        # we are going to handle Add terms separately,
        # if `f` is not Add -- we only have one term

        # Note that in general, this is a bad idea, because Integral(g1) +
        # Integral(g2) might not be computable, even if Integral(g1 + g2) is.
        # For example, Integral(x**x + x**x*log(x)).  But many heuristics only
        # work term-wise.  So we compute this step last, after trying
        # risch_integrate.  We also try risch_integrate again in this loop,
        # because maybe the integral is a sum of an elementary part and a
        # nonelementary part (like erf(x) + exp(x)).  risch_integrate() is
        # quite fast, so this is acceptable.
        parts = []
        args = Add.make_args(f)
        for g in args:
            coeff, g = g.as_independent(x)

            # g(x) = const
            if g is S.One and not meijerg:
                parts.append(coeff*x)
                continue

            # g(x) = expr + O(x**n)
            order_term = g.getO()

            if order_term is not None:
                h = self._eval_integral(g.removeO(), x)

                if h is not None:
                    h_order_expr = self._eval_integral(order_term.expr, x)

                    if h_order_expr is not None:
                        h_order_term = order_term.func(
                            h_order_expr, *order_term.variables)
                        parts.append(coeff*(h + h_order_term))
                        continue

                # NOTE: if there is O(x**n) and we fail to integrate then there is
                # no point in trying other methods because they will fail anyway.
                return None

            #               c
            # g(x) = (a*x+b)
            if g.is_Pow and not g.exp.has(x) and not meijerg:
                a = Wild('a', exclude=[x])
                b = Wild('b', exclude=[x])

                M = g.base.match(a*x + b)

                if M is not None:
                    if g.exp == -1:
                        h = C.log(g.base)
                    elif conds != 'piecewise':
                        h = g.base**(g.exp + 1) / (g.exp + 1)
                    else:
                        h1 = C.log(g.base)
                        h2 = g.base**(g.exp + 1) / (g.exp + 1)
                        h = Piecewise((h1, Eq(g.exp, -1)), (h2, True))

                    parts.append(coeff * h / M[a])
                    continue

            #        poly(x)
            # g(x) = -------
            #        poly(x)
            if g.is_rational_function(x) and not meijerg:
                parts.append(coeff * ratint(g, x))
                continue

            if not meijerg:
                # g(x) = Mul(trig)
                h = trigintegrate(g, x, conds=conds)
                if h is not None:
                    parts.append(coeff * h)
                    continue

                # g(x) has at least a DiracDelta term
                h = deltaintegrate(g, x)
                if h is not None:
                    parts.append(coeff * h)
                    continue

                # Try risch again.
                if risch is not False:
                    try:
                        h, i = risch_integrate(g, x, separate_integral=True, conds=conds)
                    except NotImplementedError:
                        h = None
                    else:
                        if i:
                            h = h + i.doit(risch=False)

                        parts.append(coeff*h)
                        continue

                # fall back to heurisch
                try:
                    if conds == 'piecewise':
                        h = heurisch_wrapper(g, x, hints=[])
                    else:
                        h = heurisch(g, x, hints=[])
                except PolynomialError:
                    # XXX: this exception means there is a bug in the
                    # implementation of heuristic Risch integration
                    # algorithm.
                    h = None
            else:
                h = None

            if meijerg is not False and h is None:
                # rewrite using G functions
                try:
                    h = meijerint_indefinite(g, x)
                except NotImplementedError:
                    from sympy.integrals.meijerint import _debug
                    _debug('NotImplementedError from meijerint_definite')
                    res = None
                if h is not None:
                    parts.append(coeff * h)
                    continue

            if h is None and manual is not False:
                try:
                    result = manualintegrate(g, x)
                    if result is not None and not isinstance(result, Integral):
                        if result.has(Integral):
                            # try to have other algorithms do the integrals
                            # manualintegrate can't handle
                            result = result.func(*[
                                arg.doit(manual=False) if arg.has(Integral) else arg
                                for arg in result.args
                            ]).expand(multinomial=False,
                                      log=False,
                                      power_exp=False,
                                      power_base=False)
                        if not result.has(Integral):
                            parts.append(coeff * result)
                            continue
                except (ValueError, PolynomialError):
                    # can't handle some SymPy expressions
                    pass

            # if we failed maybe it was because we had
            # a product that could have been expanded,
            # so let's try an expansion of the whole
            # thing before giving up; we don't try this
            # out the outset because there are things
            # that cannot be solved unless they are
            # NOT expanded e.g., x**x*(1+log(x)). There
            # should probably be a checker somewhere in this
            # routine to look for such cases and try to do
            # collection on the expressions if they are already
            # in an expanded form
            if not h and len(args) == 1:
                f = f.expand(mul=True, deep=False)
                if f.is_Add:
                    # Note: risch will be identical on the expanded
                    # expression, but maybe it will be able to pick out parts,
                    # like x*(exp(x) + erf(x)).
                    return self._eval_integral(f, x, meijerg=meijerg, risch=risch, conds=conds)

            if h is not None:
                parts.append(coeff * h)
            else:
                return None

        return Add(*parts)

<<<<<<< HEAD
    def _eval_lseries(self, x, logx):
        for term in self.function.lseries(x, logx):
=======
    def _eval_lseries(self, x):
        self = self.as_dummy()
        symb = x
        for l in self.limits:
            if x in l[1:]:
                symb = l[0]
                break
        for term in self.function.lseries(symb):
>>>>>>> e96d4a8f
            yield integrate(term, *self.limits)

    def _eval_nseries(self, x, n, logx):
        self = self.as_dummy()
        symb = x
        for l in self.limits:
            if x in l[1:]:
                symb = l[0]
                break
        terms, order = self.function.nseries(
            x=symb, n=n, logx=logx).as_coeff_add(C.Order)
        return integrate(terms, *self.limits) + Add(*order)*x

    def _eval_subs(self, old, new):
        return _eval_subs(self, old, new)

    def _eval_transpose(self):
        if all([x.is_real for x in flatten(self.limits)]):
            return self.func(self.function.transpose(), *self.limits)
        return None

    def as_sum(self, n, method="midpoint"):
        """
        Approximates the definite integral by a sum.

        method ... one of: left, right, midpoint, trapezoid

        These are all basically the rectangle method [1], the only difference
        is where the function value is taken in each interval to define the
        rectangle.

        [1] http://en.wikipedia.org/wiki/Rectangle_method

        Examples
        ========

        >>> from sympy import sin, sqrt
        >>> from sympy.abc import x
        >>> from sympy.integrals import Integral
        >>> e = Integral(sin(x), (x, 3, 7))
        >>> e
        Integral(sin(x), (x, 3, 7))

        For demonstration purposes, this interval will only be split into 2
        regions, bounded by [3, 5] and [5, 7].

        The left-hand rule uses function evaluations at the left of each
        interval:

        >>> e.as_sum(2, 'left')
        2*sin(5) + 2*sin(3)

        The midpoint rule uses evaluations at the center of each interval:

        >>> e.as_sum(2, 'midpoint')
        2*sin(4) + 2*sin(6)

        The right-hand rule uses function evaluations at the right of each
        interval:

        >>> e.as_sum(2, 'right')
        2*sin(5) + 2*sin(7)

        The trapezoid rule uses function evaluations on both sides of the
        intervals. This is equivalent to taking the average of the left and
        right hand rule results:

        >>> e.as_sum(2, 'trapezoid')
        2*sin(5) + sin(3) + sin(7)
        >>> (e.as_sum(2, 'left') + e.as_sum(2, 'right'))/2 == _
        True

        All but the trapexoid method may be used when dealing with a function
        with a discontinuity. Here, the discontinuity at x = 0 can be avoided
        by using the midpoint or right-hand method:

        >>> e = Integral(1/sqrt(x), (x, 0, 1))
        >>> e.as_sum(5).n(4)
        1.730
        >>> e.as_sum(10).n(4)
        1.809
        >>> e.doit().n(4)  # the actual value is 2
        2.000

        The left- or trapezoid method will encounter the discontinuity and
        return oo:

        >>> e.as_sum(5, 'left')
        oo
        >>> e.as_sum(5, 'trapezoid')
        oo

        See Also
        ========

        Integral.doit : Perform the integration using any hints
        """

        limits = self.limits
        if len(limits) > 1:
            raise NotImplementedError(
                "Multidimensional midpoint rule not implemented yet")
        else:
            limit = limits[0]
            if len(limit) != 3:
                raise ValueError("Expecting a definite integral.")
        if n <= 0:
            raise ValueError("n must be > 0")
        if n == oo:
            raise NotImplementedError("Infinite summation not yet implemented")
        sym, lower_limit, upper_limit = limit
        dx = (upper_limit - lower_limit)/n

        if method == 'trapezoid':
            l = self.function.subs(sym, lower_limit)
            r = self.function.subs(sym, upper_limit)
            result = (l + r)/2
            for i in range(1, n):
                x = lower_limit + i*dx
                result += self.function.subs(sym, x)
            return result*dx
        elif method not in ('left', 'right', 'midpoint'):
            raise NotImplementedError("Unknown method %s" % method)

        result = 0
        for i in range(n):
            if method == "midpoint":
                xi = lower_limit + i*dx + dx/2
            elif method == "left":
                xi = lower_limit + i*dx
            elif method == "right":
                xi = lower_limit + i*dx + dx
            result += self.function.subs(sym, xi)
        return result*dx


@xthreaded
def integrate(*args, **kwargs):
    """integrate(f, var, ...)

    Compute definite or indefinite integral of one or more variables
    using Risch-Norman algorithm and table lookup. This procedure is
    able to handle elementary algebraic and transcendental functions
    and also a huge class of special functions, including Airy,
    Bessel, Whittaker and Lambert.

    var can be:

    - a symbol                   -- indefinite integration
    - a tuple (symbol, a)        -- indefinite integration with result
                                    given with `a` replacing `symbol`
    - a tuple (symbol, a, b)     -- definite integration

    Several variables can be specified, in which case the result is
    multiple integration. (If var is omitted and the integrand is
    univariate, the indefinite integral in that variable will be performed.)

    Indefinite integrals are returned without terms that are independent
    of the integration variables. (see examples)

    Definite improper integrals often entail delicate convergence
    conditions. Pass conds='piecewise', 'separate' or 'none' to have
    these returned, respectively, as a Piecewise function, as a separate
    result (i.e. result will be a tuple), or not at all (default is
    'piecewise').

    **Strategy**

    SymPy uses various approaches to definite integration. One method is to
    find an antiderivative for the integrand, and then use the fundamental
    theorem of calculus. Various functions are implemented to integrate
    polynomial, rational and trigonometric functions, and integrands
    containing DiracDelta terms.

    SymPy also implements the part of the Risch algorithm, which is a decision
    procedure for integrating elementary functions, i.e., the algorithm can
    either find an elementary antiderivative, or prove that one does not
    exist.  There is also a (very successful, albeit somewhat slow) general
    implementation of the heuristic Risch algorithm.  This algorithm will
    eventually be phased out as more of the full Risch algorithm is
    implemented. See the docstring of Integral._eval_integral() for more
    details on computing the antiderivative using algebraic methods.

    The option risch=True can be used to use only the (full) Risch algorithm.
    This is useful if you want to know if an elementary function has an
    elementary antiderivative.  If the indefinite Integral returned by this
    function is an instance of NonElementaryIntegral, that means that the
    Risch algorithm has proven that integral to be non-elementary.  Note that
    by default, additional methods (such as the Meijer G method outlined
    below) are tried on these integrals, as they may be expressible in terms
    of special functions, so if you only care about elementary answers, use
    risch=True.  Also note that an unevaluated Integral returned by this
    function is not necessarily a NonElementaryIntegral, even with risch=True,
    as it may just be an indication that the particular part of the Risch
    algorithm needed to integrate that function is not yet implemented.

    Another family of strategies comes from re-writing the integrand in
    terms of so-called Meijer G-functions. Indefinite integrals of a
    single G-function can always be computed, and the definite integral
    of a product of two G-functions can be computed from zero to
    infinity. Various strategies are implemented to rewrite integrands
    as G-functions, and use this information to compute integrals (see
    the ``meijerint`` module).

    The option manual=True can be used to use only an algorithm that tries
    to mimic integration by hand. This algorithm does not handle as many
    integrands as the other algorithms implemented but may return results in
    a more familiar form. The ``manualintegrate`` module has functions that
    return the steps used (see the module docstring for more information).

    In general, the algebraic methods work best for computing
    antiderivatives of (possibly complicated) combinations of elementary
    functions. The G-function methods work best for computing definite
    integrals from zero to infinity of moderately complicated
    combinations of special functions, or indefinite integrals of very
    simple combinations of special functions.

    The strategy employed by the integration code is as follows:

    - If computing a definite integral, and both limits are real,
      and at least one limit is +- oo, try the G-function method of
      definite integration first.

    - Try to find an antiderivative, using all available methods, ordered
      by performance (that is try fastest method first, slowest last; in
      particular polynomial integration is tried first, meijer
      g-functions second to last, and heuristic risch last).

    - If still not successful, try G-functions irrespective of the
      limits.

    The option meijerg=True, False, None can be used to, respectively:
    always use G-function methods and no others, never use G-function
    methods, or use all available methods (in order as described above).
    It defaults to None.

    Examples
    ========

    >>> from sympy import integrate, log, exp, oo
    >>> from sympy.abc import a, x, y

    >>> integrate(x*y, x)
    x**2*y/2

    >>> integrate(log(x), x)
    x*log(x) - x

    >>> integrate(log(x), (x, 1, a))
    a*log(a) - a + 1

    >>> integrate(x)
    x**2/2

    Terms that are independent of x are dropped by indefinite integration:

    >>> from sympy import sqrt
    >>> integrate(sqrt(1 + x), (x, 0, x))
    2*(x + 1)**(3/2)/3 - 2/3
    >>> integrate(sqrt(1 + x), x)
    2*(x + 1)**(3/2)/3

    >>> integrate(x*y)
    Traceback (most recent call last):
    ...
    ValueError: specify integration variables to integrate x*y

    Note that ``integrate(x)`` syntax is meant only for convenience
    in interactive sessions and should be avoided in library code.

    >>> integrate(x**a*exp(-x), (x, 0, oo)) # same as conds='piecewise'
    Piecewise((gamma(a + 1), -re(a) < 1),
        (Integral(x**a*exp(-x), (x, 0, oo)), True))

    >>> integrate(x**a*exp(-x), (x, 0, oo), conds='none')
    gamma(a + 1)

    >>> integrate(x**a*exp(-x), (x, 0, oo), conds='separate')
    (gamma(a + 1), -re(a) < 1)

    See Also
    ========

    Integral, Integral.doit

    """
    meijerg = kwargs.pop('meijerg', None)
    conds = kwargs.pop('conds', 'piecewise')
    risch = kwargs.pop('risch', None)
    manual = kwargs.pop('manual', None)
    integral = Integral(*args, **kwargs)

    if isinstance(integral, Integral):
        return integral.doit(deep=False, meijerg=meijerg, conds=conds,
                             risch=risch, manual=manual)
    else:
        return integral


@xthreaded
def line_integrate(field, curve, vars):
    """line_integrate(field, Curve, variables)

    Compute the line integral.

    Examples
    ========

    >>> from sympy import Curve, line_integrate, E, ln
    >>> from sympy.abc import x, y, t
    >>> C = Curve([E**t + 1, E**t - 1], (t, 0, ln(2)))
    >>> line_integrate(x + y, C, [x, y])
    3*sqrt(2)

    See Also
    ========

    integrate, Integral
    """
    F = sympify(field)
    if not F:
        raise ValueError(
            "Expecting function specifying field as first argument.")
    if not isinstance(curve, Curve):
        raise ValueError("Expecting Curve entity as second argument.")
    if not is_sequence(vars):
        raise ValueError("Expecting ordered iterable for variables.")
    if len(curve.functions) != len(vars):
        raise ValueError("Field variable size does not match curve dimension.")

    if curve.parameter in vars:
        raise ValueError("Curve parameter clashes with field parameters.")

    # Calculate derivatives for line parameter functions
    # F(r) -> F(r(t)) and finally F(r(t)*r'(t))
    Ft = F
    dldt = 0
    for i, var in enumerate(vars):
        _f = curve.functions[i]
        _dn = diff(_f, curve.parameter)
        # ...arc length
        dldt = dldt + (_dn * _dn)
        Ft = Ft.subs(var, _f)
    Ft = Ft * sqrt(dldt)

    integral = Integral(Ft, curve.limits).doit(deep=False)
    return integral<|MERGE_RESOLUTION|>--- conflicted
+++ resolved
@@ -1335,19 +1335,14 @@
 
         return Add(*parts)
 
-<<<<<<< HEAD
     def _eval_lseries(self, x, logx):
-        for term in self.function.lseries(x, logx):
-=======
-    def _eval_lseries(self, x):
         self = self.as_dummy()
         symb = x
         for l in self.limits:
             if x in l[1:]:
                 symb = l[0]
                 break
-        for term in self.function.lseries(symb):
->>>>>>> e96d4a8f
+        for term in self.function.lseries(symb, logx):
             yield integrate(term, *self.limits)
 
     def _eval_nseries(self, x, n, logx):
