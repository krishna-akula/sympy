# -*- coding: utf-8 -*-
<<<<<<< HEAD
from sympy import symbols, log, S
from sympy.physics.units import Quantity, Dimension
=======
from sympy import symbols, log, Mul, Symbol
from sympy.physics.units import Quantity, Dimension, meter
>>>>>>> 242c4c7a
from sympy.physics.units.prefixes import PREFIXES, Prefix, prefix_unit, kilo, \
    kibi

x = Symbol('x')

def test_prefix_operations():
    m = PREFIXES['m']
    k = PREFIXES['k']
    M = PREFIXES['M']

    dodeca = Prefix('dodeca', 'dd', 1, base=12)

    assert m * k == 1
    assert k * k == M
    assert 1 / m == k
    assert k / m == M

    assert dodeca * dodeca == 144
    assert 1 / dodeca == S(1) / 12
    assert k / dodeca == S(1000) / 12
    assert dodeca / dodeca == 1

    m = Quantity("meter", 1, 6)
    assert dodeca * m == 12 * m
    assert dodeca / m == 12 / m

    expr1 = kilo * 3
    assert isinstance(expr1, Mul)
    assert (expr1).args == (3, kilo)

    expr2 = kilo * x
    assert isinstance(expr2, Mul)
    assert (expr2).args == (x, kilo)

    expr3 = kilo / 3
    assert isinstance(expr3, Mul)
    assert (expr3).args == (1/3, kilo)

    expr4 = kilo / x
    assert isinstance(expr4, Mul)
    assert (expr4).args == (1/x, kilo)


def test_prefix_unit():
    length = Dimension("length")
    m = Quantity("meter", length, 1, abbrev="m")

    pref = {"m": PREFIXES["m"], "c": PREFIXES["c"], "d": PREFIXES["d"]}

    res = [Quantity("millimeter", length, PREFIXES["m"], abbrev="mm"),
           Quantity("centimeter", length, PREFIXES["c"], abbrev="cm"),
           Quantity("decimeter", length, PREFIXES["d"], abbrev="dm")]

    prefs = prefix_unit(m, pref)
    assert set(prefs) == set(res)
    assert set(map(lambda x: x.abbrev, prefs)) == set(symbols("mm,cm,dm"))


def test_bases():
    assert kilo.base == 10
    assert kibi.base == 2


def test_repr():
    assert eval(repr(kilo)) == kilo
    assert eval(repr(kibi)) == kibi<|MERGE_RESOLUTION|>--- conflicted
+++ resolved
@@ -1,11 +1,6 @@
 # -*- coding: utf-8 -*-
-<<<<<<< HEAD
-from sympy import symbols, log, S
+from sympy import symbols, log, Mul, Symbol, S
 from sympy.physics.units import Quantity, Dimension
-=======
-from sympy import symbols, log, Mul, Symbol
-from sympy.physics.units import Quantity, Dimension, meter
->>>>>>> 242c4c7a
 from sympy.physics.units.prefixes import PREFIXES, Prefix, prefix_unit, kilo, \
     kibi
 
