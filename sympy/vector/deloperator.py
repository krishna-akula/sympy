--- conflicted
+++ resolved
@@ -9,21 +9,9 @@
     mathematical expressions as the 'nabla' symbol.
     """
 
-<<<<<<< HEAD
     def __new__(cls, ):
         obj = super(Del, cls).__new__(cls)
         obj._name = "delop"
-=======
-    def __new__(cls, system):
-        if not isinstance(system, CoordSysCartesian):
-            raise TypeError("system should be a CoordSysCartesian")
-        obj = super(Del, cls).__new__(cls, system)
-        obj._x, obj._y, obj._z = system.x, system.y, system.z
-        obj._i, obj._j, obj._k = system.i, system.j, system.k
-        obj._h1, obj._h2, obj._h3 = system.lame_coefficients()
-        obj._system = system
-        obj._name = system.__str__() + ".delop"
->>>>>>> e780a06b
         return obj
 
     def gradient(self, scalar_field, doit=False):
@@ -54,20 +42,8 @@
         C.y*C.z*C.i + C.x*C.z*C.j + C.x*C.y*C.k
 
         """
-<<<<<<< HEAD
+
         return gradient(scalar_field, doit=doit)
-=======
-
-        scalar_field = express(scalar_field, self.system,
-                               variables=True)
-        vx = Derivative(scalar_field, self._x) / self._h1
-        vy = Derivative(scalar_field, self._y) / self._h2
-        vz = Derivative(scalar_field, self._z) / self._h3
-
-        if doit:
-            return (vx * self._i + vy * self._j + vz * self._k).doit()
-        return vx * self._i + vy * self._j + vz * self._k
->>>>>>> e780a06b
 
     __call__ = gradient
     __call__.__doc__ = gradient.__doc__
@@ -100,20 +76,7 @@
         C.x*C.y + C.x*C.z + C.y*C.z
 
         """
-<<<<<<< HEAD
         return divergence(vect, doit=doit)
-=======
-
-        vx = _diff_conditional(vect.dot(self._i), self._x, self._h2, self._h3) \
-             / (self._h1 * self._h2 * self._h3)
-        vy = _diff_conditional(vect.dot(self._j), self._y, self._h3, self._h1) \
-             / (self._h1 * self._h2 * self._h3)
-        vz = _diff_conditional(vect.dot(self._k), self._z, self._h1, self._h2) \
-             / (self._h1 * self._h2 * self._h3)
-        if doit:
-            return (vx + vy + vz).doit()
-        return vx + vy + vz
->>>>>>> e780a06b
 
     __and__ = dot
     __and__.__doc__ = dot.__doc__
@@ -148,24 +111,7 @@
 
         """
 
-<<<<<<< HEAD
         return curl(vect, doit=doit)
-=======
-        vectx = express(vect.dot(self._i), self.system, variables=True)
-        vecty = express(vect.dot(self._j), self.system, variables=True)
-        vectz = express(vect.dot(self._k), self.system, variables=True)
-        outvec = Vector.zero
-        outvec += (Derivative(vectz * self._h3, self._y) -
-                   Derivative(vecty * self._h2, self._z)) * self._i / (self._h2 * self._h3)
-        outvec += (Derivative(vectx * self._h1, self._z) -
-                   Derivative(vectz * self._h3, self._x)) * self._j / (self._h1 * self._h3)
-        outvec += (Derivative(vecty * self._h2, self._x) -
-                   Derivative(vectx * self._h1, self._y)) * self._k / (self._h2 * self._h1)
-
-        if doit:
-            return outvec.doit()
-        return outvec
->>>>>>> e780a06b
 
     __xor__ = cross
     __xor__.__doc__ = cross.__doc__
@@ -174,22 +120,4 @@
         return self._name
 
     __repr__ = __str__
-<<<<<<< HEAD
-    _sympystr = __str__
-=======
-    _sympystr = __str__
-
-
-def _diff_conditional(expr, base_scalar, coeff_1, coeff_2):
-    """
-    First re-expresses expr in the system that base_scalar belongs to.
-    If base_scalar appears in the re-expressed form, differentiates
-    it wrt base_scalar.
-    Else, returns S(0)
-    """
-
-    new_expr = express(expr, base_scalar.system, variables=True)
-    if base_scalar in new_expr.atoms(BaseScalar):
-        return Derivative(coeff_1 * coeff_2 * new_expr, base_scalar)
-    return S(0)
->>>>>>> e780a06b
+    _sympystr = __str__