from sympy.stats.drv_types import (PoissonDistribution, GeometricDistribution,
        Poisson, Geometric)
from sympy.abc import x
from sympy import S, Sum
from sympy.stats import (P, E, variance, density, characteristic_function,
        where)
from sympy.stats.rv import sample
from sympy.stats.symbolic_probability import Probability
from sympy.core.relational import Eq, Ne
from sympy.functions.elementary.exponential import exp
from sympy.functions.elementary.piecewise import Piecewise
from sympy.sets.fancysets import Range
from sympy.logic.boolalg import Or

def test_PoissonDistribution():
    l = 3
    p = PoissonDistribution(l)
    assert abs(p.cdf(10).evalf() - 1) < .001
    assert p.expectation(x, x) == l
    assert p.expectation(x**2, x) - p.expectation(x, x)**2 == l

def test_Poisson():
    l = 3
    x = Poisson('x', l)
    assert E(x) == l
    assert variance(x) == l
    assert density(x) == PoissonDistribution(l)
    assert isinstance(E(x, evaluate=False), Sum)
    assert isinstance(E(2*x, evaluate=False), Sum)
    assert characteristic_function(x)(0).doit() == 1

def test_GeometricDistribution():
    p = S.One / 5
    d = GeometricDistribution(p)
    assert d.expectation(x, x) == 1/p
    assert d.expectation(x**2, x) - d.expectation(x, x)**2 == (1-p)/p**2
    assert abs(d.cdf(20000).evalf() - 1) < .001
    assert d.characteristic_function(0).doit() == 1

def test_sample():
    X, Y, Z = Geometric('X', S(1)/2), Poisson('Y', 4), Poisson('Z', 1000)
    W = Poisson('W', S(1)/100)
    assert sample(X) in X.pspace.domain.set
    assert sample(Y) in Y.pspace.domain.set
    assert sample(Z) in Z.pspace.domain.set
    assert sample(W) in W.pspace.domain.set

def test_discrete_probability():
    X = Geometric('X', S(1)/5)
    Y = Poisson('Y', 4)
    G = Geometric('e', x)
    assert P(Eq(X, 3)) == S(16)/125
    assert P(X < 3) == S(9)/25
    assert P(X > 3) == S(64)/125
    assert P(X >= 3) == S(16)/25
    assert P(X <= 3) == S(61)/125
    assert P(Ne(X, 3)) == S(109)/125
    assert P(Eq(Y, 3)) == 32*exp(-4)/3
    assert P(Y < 3) == 13*exp(-4)
    assert P(Y > 3).equals(32*(-S(71)/32 + 3*exp(4)/32)*exp(-4)/3)
    assert P(Y >= 3).equals(32*(-39/32 + 3*exp(4)/32)*exp(-4)/3)
    assert P(Y <= 3) == 71*exp(-4)/3
    assert P(Ne(Y, 3)).equals(
        13*exp(-4) + 32*(-71/32 + 3*exp(4)/32)*exp(-4)/3)
    assert P(X < S.Infinity) is S.One
    assert P(X > S.Infinity) is S.Zero
    assert P(G < 3) == x*(-x + 1) + x
    assert P(Eq(G, 3)) == x*(-x + 1)**2

def test_Or():
    X = Geometric('X', S(1)/2)
    P(Or(X < 3, X > 4)) == S(13)/16
    P(Or(X > 2, X > 1)) == P(X > 1)
    P(Or(X >= 3, X < 3)) == 1

def test_where():
    X = Geometric('X', S(1)/5)
    Y = Poisson('Y', 4)
    assert where(X**2 > 4).set == Range(3, S.Infinity, 1)
    assert where(X**2 >= 4).set == Range(2, S.Infinity, 1)
    assert where(Y**2 < 9).set == Range(0, 3, 1)
    assert where(Y**2 <= 9).set == Range(0, 4, 1)

def test_conditional():
    X = Geometric('X', S(2)/3)
    Y = Poisson('Y', 3)
    assert P(X > 2, X > 3) == 1
    assert P(X > 3, X > 2) == S(1)/3
    assert P(Y > 2, Y < 2) == 0
    assert P(Eq(Y, 3), Y >= 0) == 9*exp(-3)/2
<<<<<<< HEAD
    assert P(Eq(Y, 3), Eq(Y, 2)) == 0
    assert P(X < 2, Eq(X, 2)) == 0
    assert P(X > 2, Eq(X, 3)) == 1
=======

def test_product_spaces():
    X1 = Geometric('X1', S(1)/2)
    X2 = Geometric('X2', S(1)/3)
    assert str(P(X1 + X2 < 3, evaluate=False)) == """Sum(Piecewise((2**(X2 - n - 2)*(2/3)**(X2 - 1)/6, """\
    + """(-X2 + n + 3 >= 1) & (-X2 + n + 3 < oo)), (0, True)), (X2, 1, oo), (n, -oo, -1))"""
    assert str(P(X1 + X2 > 3)) == """Sum(Piecewise((2**(X2 - n - 2)*(2/3)**(X2 - 1)/6, """ +\
        """(-X2 + n + 3 >= 1) & (-X2 + n + 3 < oo)), (0, True)), (X2, 1, oo), (n, 1, oo))"""
    assert str(P(Eq(X1 + X2, 3))) == """Sum(Piecewise((2**(X2 - 2)*(2/3)**(X2 - 1)/6, """ +\
    """X2 <= 2), (0, True)), (X2, 1, oo))"""
>>>>>>> 7b1765cc
<|MERGE_RESOLUTION|>--- conflicted
+++ resolved
@@ -88,11 +88,9 @@
     assert P(X > 3, X > 2) == S(1)/3
     assert P(Y > 2, Y < 2) == 0
     assert P(Eq(Y, 3), Y >= 0) == 9*exp(-3)/2
-<<<<<<< HEAD
     assert P(Eq(Y, 3), Eq(Y, 2)) == 0
     assert P(X < 2, Eq(X, 2)) == 0
     assert P(X > 2, Eq(X, 3)) == 1
-=======
 
 def test_product_spaces():
     X1 = Geometric('X1', S(1)/2)
@@ -102,5 +100,4 @@
     assert str(P(X1 + X2 > 3)) == """Sum(Piecewise((2**(X2 - n - 2)*(2/3)**(X2 - 1)/6, """ +\
         """(-X2 + n + 3 >= 1) & (-X2 + n + 3 < oo)), (0, True)), (X2, 1, oo), (n, 1, oo))"""
     assert str(P(Eq(X1 + X2, 3))) == """Sum(Piecewise((2**(X2 - 2)*(2/3)**(X2 - 1)/6, """ +\
-    """X2 <= 2), (0, True)), (X2, 1, oo))"""
->>>>>>> 7b1765cc
+    """X2 <= 2), (0, True)), (X2, 1, oo))"""