--- conflicted
+++ resolved
@@ -4,8 +4,6 @@
 from sympy.concrete.gosper import gosper_sum
 from sympy.polys import apart, PolynomialError
 from sympy.solvers import solve
-
-import __builtin__
 
 class Sum(Expr):
     """Represents unevaluated summation."""
@@ -217,31 +215,6 @@
 
         return Sum(self.args[0].subs(old, new), *newlimits)
 
-<<<<<<< HEAD
-def sum(*args, **kwargs):
-    """Sum a sequence or compute symbolic summation.
-
-       If the first argument to :func:`sum` is a sequence, then this function
-       behaves exactly as its built-in counterpart. Otherwise :func:`sum` will
-       construct an unevaluated summation class instance and, by default,
-       evaluate it. The result can be return in a formal, unevaluated for
-       provided the ``evaluate`` keyword argument was set to ``False``.
-
-    """
-    if len(args) in [1, 2]:
-        sequence = args[0]
-
-        if hasattr(sequence, '__iter__'):
-            if len(args) == 1:
-                start = kwargs.get('start', 0)
-            else:
-                start = args[1]
-
-            return __builtin__.sum(sequence, start)
-
-    summation = Sum(*args, **kwargs)
-=======
->>>>>>> c9470ac4
 
 def summation(f, *symbols, **kwargs):
     """
@@ -434,4 +407,4 @@
     else:
         for j in xrange(a, b+1):
             s += expr
-    return s
+    return s