from collections import defaultdict
from sympy import Sieve, binomial_coefficients, binomial_coefficients_list, \
    multinomial_coefficients, Mul, S, Pow, sieve, Symbol, summation, \
    factorial as fac, pi, GoldenRatio as phi, sqrt
from sympy.core.numbers import Integer, Rational
from sympy.core.compatibility import long, range

from sympy.ntheory import isprime, n_order, is_primitive_root, \
    is_quad_residue, legendre_symbol, jacobi_symbol, npartitions, totient, \
    factorint, primefactors, divisors, randprime, nextprime, prevprime, \
    primerange, primepi, prime, pollard_rho, perfect_power, multiplicity, \
    trailing, divisor_count, primorial, pollard_pm1, \
    sqrt_mod, primitive_root, quadratic_residues, is_nthpow_residue, \
    nthroot_mod, sqrt_mod_iter, mobius, divisor_sigma

from sympy.ntheory.residue_ntheory import _primitive_root_prime_iter
from sympy.ntheory.factor_ import smoothness, smoothness_p, \
<<<<<<< HEAD
    antidivisors, antidivisor_count, digitslist
=======
    antidivisors, antidivisor_count, core
>>>>>>> cf171b2f
from sympy.ntheory.generate import cycle_length
from sympy.ntheory.primetest import _mr_safe_helper, mr
from sympy.ntheory.bbp_pi import pi_hex_digits
from sympy.ntheory.modular import crt, crt1, crt2, solve_congruence
from sympy.ntheory.continued_fraction import \
    (continued_fraction_periodic as cf_p,
     continued_fraction_iterator as cf_i,
     continued_fraction_convergents as cf_c,
     continued_fraction_reduce as cf_r)
from sympy.ntheory.egyptian_fraction import egyptian_fraction

from sympy.core.add import Add

from sympy.polys.domains import ZZ

from sympy.utilities.pytest import raises
from sympy.utilities.iterables import capture
from sympy.utilities.randtest import random_complex_number
from sympy.ntheory.multinomial import multinomial_coefficients_iterator

def test_trailing():
    assert trailing(0) == 0
    assert trailing(1) == 0
    assert trailing(-1) == 0
    assert trailing(2) == 1
    assert trailing(7) == 0
    assert trailing(-7) == 0
    for i in range(100):
        assert trailing((1 << i)) == i
        assert trailing((1 << i) * 31337) == i
    assert trailing((1 << 1000001)) == 1000001
    assert trailing((1 << 273956)*7**37) == 273956


def test_multiplicity():
    for b in range(2, 20):
        for i in range(100):
            assert multiplicity(b, b**i) == i
            assert multiplicity(b, (b**i) * 23) == i
            assert multiplicity(b, (b**i) * 1000249) == i
    # Should be fast
    assert multiplicity(10, 10**10023) == 10023
    # Should exit quickly
    assert multiplicity(10**10, 10**10) == 1
    # Should raise errors for bad input
    raises(ValueError, lambda: multiplicity(1, 1))
    raises(ValueError, lambda: multiplicity(1, 2))
    raises(ValueError, lambda: multiplicity(1.3, 2))

    # handles Rationals
    assert multiplicity(10, Rational(30, 7)) == 0
    assert multiplicity(Rational(2, 7), Rational(4, 7)) == 1
    assert multiplicity(Rational(1, 7), Rational(3, 49)) == 2
    assert multiplicity(Rational(2, 7), Rational(7, 2)) == -1
    assert multiplicity(3, Rational(1, 9)) == -2


def test_perfect_power():
    assert perfect_power(0) is False
    assert perfect_power(1) is False
    assert perfect_power(2) is False
    assert perfect_power(3) is False
    assert perfect_power(4) == (2, 2)
    assert perfect_power(14) is False
    assert perfect_power(25) == (5, 2)
    assert perfect_power(22) is False
    assert perfect_power(22, [2]) is False
    assert perfect_power(137**(3*5*13)) == (137, 3*5*13)
    assert perfect_power(137**(3*5*13) + 1) is False
    assert perfect_power(137**(3*5*13) - 1) is False
    assert perfect_power(103005006004**7) == (103005006004, 7)
    assert perfect_power(103005006004**7 + 1) is False
    assert perfect_power(103005006004**7 - 1) is False
    assert perfect_power(103005006004**12) == (103005006004, 12)
    assert perfect_power(103005006004**12 + 1) is False
    assert perfect_power(103005006004**12 - 1) is False
    assert perfect_power(2**10007) == (2, 10007)
    assert perfect_power(2**10007 + 1) is False
    assert perfect_power(2**10007 - 1) is False
    assert perfect_power((9**99 + 1)**60) == (9**99 + 1, 60)
    assert perfect_power((9**99 + 1)**60 + 1) is False
    assert perfect_power((9**99 + 1)**60 - 1) is False
    assert perfect_power((10**40000)**2, big=False) == (10**40000, 2)
    assert perfect_power(10**100000) == (10, 100000)
    assert perfect_power(10**100001) == (10, 100001)
    assert perfect_power(13**4, [3, 5]) is False
    assert perfect_power(3**4, [3, 10], factor=0) is False
    assert perfect_power(3**3*5**3) == (15, 3)
    assert perfect_power(2**3*5**5) is False
    assert perfect_power(2*13**4) is False
    assert perfect_power(2**5*3**3) is False


def test_isprime():
    s = Sieve()
    s.extend(100000)
    ps = set(s.primerange(2, 100001))
    for n in range(100001):
        # if (n in ps) != isprime(n): print n
        assert (n in ps) == isprime(n)
    assert isprime(179424673)
    # Some Mersenne primes
    assert isprime(2**61 - 1)
    assert isprime(2**89 - 1)
    assert isprime(2**607 - 1)
    assert not isprime(2**601 - 1)
    #Arnault's number
    assert isprime(int('''
803837457453639491257079614341942108138837688287558145837488917522297\
427376533365218650233616396004545791504202360320876656996676098728404\
396540823292873879185086916685732826776177102938969773947016708230428\
687109997439976544144845341155872450633409279022275296229414984230688\
1685404326457534018329786111298960644845216191652872597534901'''))
    # pseudoprime that passes the base set [2, 3, 7, 61, 24251]
    assert not isprime(9188353522314541)

    assert _mr_safe_helper(
        "if n < 170584961: return mr(n, [350, 3958281543])") == \
        ' # [350, 3958281543] stot = 1 clear [2, 3, 5, 7, 29, 67, 679067]'
    assert _mr_safe_helper(
        "if n < 3474749660383: return mr(n, [2, 3, 5, 7, 11, 13])") == \
        ' # [2, 3, 5, 7, 11, 13] stot = 7 clear == bases'


def test_prime():
    assert prime(1) == 2
    assert prime(2) == 3
    assert prime(5) == 11
    assert prime(11) == 31
    assert prime(57) == 269
    assert prime(296) == 1949
    assert prime(559) == 4051
    assert prime(3000) == 27449
    assert prime(4096) == 38873
    assert prime(9096) == 94321
    assert prime(25023) == 287341
    raises(ValueError, lambda: prime(0))


def test_primepi():
    assert primepi(1) == 0
    assert primepi(2) == 1
    assert primepi(5) == 3
    assert primepi(11) == 5
    assert primepi(57) == 16
    assert primepi(296) == 62
    assert primepi(559) == 102
    assert primepi(3000) == 430
    assert primepi(4096) == 564
    assert primepi(9096) == 1128
    assert primepi(25023) == 2763


def test_generate():
    assert nextprime(-4) == 2
    assert nextprime(2) == 3
    assert nextprime(5) == 7
    assert nextprime(12) == 13
    assert nextprime(90) == 97
    assert nextprime(10**40) == (10**40 + 121)
    assert prevprime(3) == 2
    assert prevprime(7) == 5
    assert prevprime(13) == 11
    assert prevprime(97) == 89
    assert prevprime(10**40) == (10**40 - 17)
    assert list(primerange(2, 7)) == [2, 3, 5]
    assert list(primerange(2, 10)) == [2, 3, 5, 7]
    assert list(primerange(1050, 1100)) == [1051, 1061,
        1063, 1069, 1087, 1091, 1093, 1097]
    s = Sieve()
    for i in range(30, 2350, 376):
        for j in range(2, 5096, 1139):
            A = list(s.primerange(i, i + j))
            B = list(primerange(i, i + j))
            assert A == B
    s = Sieve()
    assert s[10] == 29

    assert nextprime(2, 2) == 5

    raises(ValueError, lambda: totient(0))

    raises(ValueError, lambda: primorial(0))

    assert mr(1, [2]) is False

    func = lambda i: (i**2 + 1) % 51
    assert next(cycle_length(func, 4)) == (6, 2)
    assert list(cycle_length(func, 4, values=True)) == \
        [17, 35, 2, 5, 26, 14, 44, 50, 2, 5, 26, 14]
    assert next(cycle_length(func, 4, nmax=5)) == (5, None)
    assert list(cycle_length(func, 4, nmax=5, values=True)) == \
        [17, 35, 2, 5, 26]


def test_randprime():
    import random
    random.seed(1234)
    assert randprime(2, 3) == 2
    assert randprime(1, 3) == 2
    assert randprime(3, 5) == 3
    raises(ValueError, lambda: randprime(20, 22))
    for a in [100, 300, 500, 250000]:
        for b in [100, 300, 500, 250000]:
            p = randprime(a, a + b)
            assert a <= p < (a + b) and isprime(p)


def fac_multiplicity(n, p):
    """Return the power of the prime number p in the
    factorization of n!"""
    if p > n:
        return 0
    if p > n//2:
        return 1
    q, m = n, 0
    while q >= p:
        q //= p
        m += q
    return m


def multiproduct(seq=(), start=1):
    """
    Return the product of a sequence of factors with multiplicities,
    times the value of the parameter ``start``. The input may be a
    sequence of (factor, exponent) pairs or a dict of such pairs.

        >>> multiproduct({3:7, 2:5}, 4) # = 3**7 * 2**5 * 4
        279936

    """
    if not seq:
        return start
    if isinstance(seq, dict):
        seq = iter(seq.items())
    units = start
    multi = []
    for base, exp in seq:
        if not exp:
            continue
        elif exp == 1:
            units *= base
        else:
            if exp % 2:
                units *= base
            multi.append((base, exp//2))
    return units * multiproduct(multi)**2


def test_factorint():
    assert primefactors(123456) == [2, 3, 643]
    assert factorint(0) == {0: 1}
    assert factorint(1) == {}
    assert factorint(-1) == {-1: 1}
    assert factorint(-2) == {-1: 1, 2: 1}
    assert factorint(-16) == {-1: 1, 2: 4}
    assert factorint(2) == {2: 1}
    assert factorint(126) == {2: 1, 3: 2, 7: 1}
    assert factorint(123456) == {2: 6, 3: 1, 643: 1}
    assert factorint(5951757) == {3: 1, 7: 1, 29: 2, 337: 1}
    assert factorint(64015937) == {7993: 1, 8009: 1}
    assert factorint(2**(2**6) + 1) == {274177: 1, 67280421310721: 1}
    assert multiproduct(factorint(fac(200))) == fac(200)
    for b, e in factorint(fac(150)).items():
        assert e == fac_multiplicity(150, b)
    assert factorint(103005006059**7) == {103005006059: 7}
    assert factorint(31337**191) == {31337: 191}
    assert factorint(2**1000 * 3**500 * 257**127 * 383**60) == \
        {2: 1000, 3: 500, 257: 127, 383: 60}
    assert len(factorint(fac(10000))) == 1229
    assert factorint(12932983746293756928584532764589230) == \
        {2: 1, 5: 1, 73: 1, 727719592270351: 1, 63564265087747: 1, 383: 1}
    assert factorint(727719592270351) == {727719592270351: 1}
    assert factorint(2**64 + 1, use_trial=False) == factorint(2**64 + 1)
    for n in range(60000):
        assert multiproduct(factorint(n)) == n
    assert pollard_rho(2**64 + 1, seed=1) == 274177
    assert pollard_rho(19, seed=1) is None
    assert factorint(3, limit=2) == {3: 1}
    assert factorint(12345) == {3: 1, 5: 1, 823: 1}
    assert factorint(
        12345, limit=3) == {4115: 1, 3: 1}  # the 5 is greater than the limit
    assert factorint(1, limit=1) == {}
    assert factorint(0, 3) == {0: 1}
    assert factorint(12, limit=1) == {12: 1}
    assert factorint(30, limit=2) == {2: 1, 15: 1}
    assert factorint(16, limit=2) == {2: 4}
    assert factorint(124, limit=3) == {2: 2, 31: 1}
    assert factorint(4*31**2, limit=3) == {2: 2, 31: 2}
    p1 = nextprime(2**32)
    p2 = nextprime(2**16)
    p3 = nextprime(p2)
    assert factorint(p1*p2*p3) == {p1: 1, p2: 1, p3: 1}
    assert factorint(13*17*19, limit=15) == {13: 1, 17*19: 1}
    assert factorint(1951*15013*15053, limit=2000) == {225990689: 1, 1951: 1}
    assert factorint(primorial(17) + 1, use_pm1=0) == \
        {long(19026377261): 1, 3467: 1, 277: 1, 105229: 1}
    # when prime b is closer than approx sqrt(8*p) to prime p then they are
    # "close" and have a trivial factorization
    a = nextprime(2**2**8)  # 78 digits
    b = nextprime(a + 2**2**4)
    assert 'Fermat' in capture(lambda: factorint(a*b, verbose=1))

    raises(ValueError, lambda: pollard_rho(4))
    raises(ValueError, lambda: pollard_pm1(3))
    raises(ValueError, lambda: pollard_pm1(10, B=2))
    # verbose coverage
    n = nextprime(2**16)*nextprime(2**17)*nextprime(1901)
    assert 'with primes' in capture(lambda: factorint(n, verbose=1))
    capture(lambda: factorint(nextprime(2**16)*1012, verbose=1))

    n = nextprime(2**17)
    capture(lambda: factorint(n**3, verbose=1))  # perfect power termination
    capture(lambda: factorint(2*n, verbose=1))  # factoring complete msg

    # exceed 1st
    n = nextprime(2**17)
    n *= nextprime(n)
    assert '1000' in capture(lambda: factorint(n, limit=1000, verbose=1))
    n *= nextprime(n)
    assert len(factorint(n)) == 3
    assert len(factorint(n, limit=p1)) == 3
    n *= nextprime(2*n)
    # exceed 2nd
    assert '2001' in capture(lambda: factorint(n, limit=2000, verbose=1))
    assert capture(
        lambda: factorint(n, limit=4000, verbose=1)).count('Pollard') == 2
    # non-prime pm1 result
    n = nextprime(8069)
    n *= nextprime(2*n)*nextprime(2*n, 2)
    capture(lambda: factorint(n, verbose=1))  # non-prime pm1 result
    # factor fermat composite
    p1 = nextprime(2**17)
    p2 = nextprime(2*p1)
    assert factorint((p1*p2**2)**3) == {p1: 3, p2: 6}
    # Test for non integer input
    raises(ValueError, lambda: factorint(4.5))

def test_divisors_and_divisor_count():
    assert divisors(-1) == [1]
    assert divisors(0) == []
    assert divisors(1) == [1]
    assert divisors(2) == [1, 2]
    assert divisors(3) == [1, 3]
    assert divisors(17) == [1, 17]
    assert divisors(10) == [1, 2, 5, 10]
    assert divisors(100) == [1, 2, 4, 5, 10, 20, 25, 50, 100]
    assert divisors(101) == [1, 101]

    assert divisor_count(0) == 0
    assert divisor_count(-1) == 1
    assert divisor_count(1) == 1
    assert divisor_count(6) == 4
    assert divisor_count(12) == 6

    assert divisor_count(180, 3) == divisor_count(180//3)
    assert divisor_count(2*3*5, 7) == 0

def test_issue_6981():
    S = set(divisors(4)).union(set(divisors(Integer(2))))
    assert S == set([1,2,4])


def test_totient():
    assert [totient(k) for k in range(1, 12)] == \
        [1, 1, 2, 2, 4, 2, 6, 4, 6, 4, 10]
    assert totient(5005) == 2880
    assert totient(5006) == 2502
    assert totient(5009) == 5008
    assert totient(2**100) == 2**99

    m = Symbol("m", integer=True)
    assert totient(m)
    assert totient(m).subs(m, 3**10) == 3**10 - 3**9
    assert summation(totient(m), (m, 1, 11)) == 42

    n = Symbol("n", integer=True, positive=True)
    assert totient(n).is_integer


def test_divisor_sigma():
    assert [divisor_sigma(k) for k in range(1, 12)] == \
        [1, 3, 4, 7, 6, 12, 8, 15, 13, 18, 12]
    assert [divisor_sigma(k, 2) for k in range(1, 12)] == \
        [1, 5, 10, 21, 26, 50, 50, 85, 91, 130, 122]
    assert divisor_sigma(23450) == 50592
    assert divisor_sigma(23450, 0) == 24
    assert divisor_sigma(23450, 1) == 50592
    assert divisor_sigma(23450, 2) == 730747500
    assert divisor_sigma(23450, 3) == 14666785333344

    m = Symbol("m", integer=True)
    k = Symbol("k", integer=True)
    assert divisor_sigma(m)
    assert divisor_sigma(m, k)
    assert divisor_sigma(m).subs(m, 3**10) == 88573
    assert divisor_sigma(m, k).subs([(m, 3**10), (k, 3)]) == 213810021790597
    assert summation(divisor_sigma(m), (m, 1, 11)) == 99


def test_partitions():
    assert [npartitions(k) for k in range(13)] == \
        [1, 1, 2, 3, 5, 7, 11, 15, 22, 30, 42, 56, 77]
    assert npartitions(100) == 190569292
    assert npartitions(200) == 3972999029388
    assert npartitions(1000) == 24061467864032622473692149727991
    assert npartitions(2000) == 4720819175619413888601432406799959512200344166
    assert npartitions(10000) % 10**10 == 6916435144
    assert npartitions(100000) % 10**10 == 9421098519


def test_residue():
    assert n_order(2, 13) == 12
    assert [n_order(a, 7) for a in range(1, 7)] == \
           [1, 3, 6, 3, 6, 2]
    assert n_order(5, 17) == 16
    assert n_order(17, 11) == n_order(6, 11)
    assert n_order(101, 119) == 6
    assert n_order(11, (10**50 + 151)**2) == 10000000000000000000000000000000000000000000000030100000000000000000000000000000000000000000000022650
    raises(ValueError, lambda: n_order(6, 9))

    assert is_primitive_root(2, 7) is False
    assert is_primitive_root(3, 8) is False
    assert is_primitive_root(11, 14) is False
    assert is_primitive_root(12, 17) == is_primitive_root(29, 17)
    raises(ValueError, lambda: is_primitive_root(3, 6))

    assert [primitive_root(i) for i in range(2, 31)] == [1, 2, 3, 2, 5, 3, \
       None, 2, 3, 2, None, 2, 3, None, None, 3, 5, 2, None, None, 7, 5, \
       None, 2, 7, 2, None, 2, None]

    for p in primerange(3, 100):
        it = _primitive_root_prime_iter(p)
        assert len(list(it)) == totient(totient(p))
    assert primitive_root(97) == 5
    assert primitive_root(97**2) == 5
    assert primitive_root(40487) == 5
    # note that primitive_root(40487) + 40487 = 40492 is a primitive root
    # of 40487**2, but it is not the smallest
    assert primitive_root(40487**2) == 10
    assert primitive_root(82) == 7
    p = 10**50 + 151
    assert primitive_root(p) == 11
    assert primitive_root(2*p) == 11
    assert primitive_root(p**2) == 11
    raises(ValueError, lambda: primitive_root(-3))

    assert is_quad_residue(3, 7) is False
    assert is_quad_residue(10, 13) is True
    assert is_quad_residue(12364, 139) == is_quad_residue(12364 % 139, 139)
    assert is_quad_residue(207, 251) is True
    assert is_quad_residue(0, 1) is True
    assert is_quad_residue(1, 1) is True
    assert is_quad_residue(0, 2) == is_quad_residue(1, 2) is True
    assert is_quad_residue(1, 4) is True
    assert is_quad_residue(2, 27) is False
    assert is_quad_residue(13122380800, 13604889600) is True
    assert [j for j in range(14) if is_quad_residue(j, 14)] == \
           [0, 1, 2, 4, 7, 8, 9, 11]
    raises(ValueError, lambda: is_quad_residue(1.1, 2))
    raises(ValueError, lambda: is_quad_residue(2, 0))


    assert quadratic_residues(12) == [0, 1, 4, 9]
    assert quadratic_residues(13) == [0, 1, 3, 4, 9, 10, 12]
    assert [len(quadratic_residues(i)) for i in range(1, 20)] == \
      [1, 2, 2, 2, 3, 4, 4, 3, 4, 6, 6, 4, 7, 8, 6, 4, 9, 8, 10]

    assert list(sqrt_mod_iter(6, 2)) == [0]
    assert sqrt_mod(3, 13) == 4
    assert sqrt_mod(3, -13) == 4
    assert sqrt_mod(6, 23) == 11
    assert sqrt_mod(345, 690) == 345

    for p in range(3, 100):
        d = defaultdict(list)
        for i in range(p):
            d[pow(i, 2, p)].append(i)
        for i in range(1, p):
            it = sqrt_mod_iter(i, p)
            v = sqrt_mod(i, p, True)
            if v:
                v = sorted(v)
                assert d[i] == v
            else:
                assert not d[i]

    assert sqrt_mod(9, 27, True) == [3, 6, 12, 15, 21, 24]
    assert sqrt_mod(9, 81, True) == [3, 24, 30, 51, 57, 78]
    assert sqrt_mod(9, 3**5, True) == [3, 78, 84, 159, 165, 240]
    assert sqrt_mod(81, 3**4, True) == [0, 9, 18, 27, 36, 45, 54, 63, 72]
    assert sqrt_mod(81, 3**5, True) == [9, 18, 36, 45, 63, 72, 90, 99, 117,\
            126, 144, 153, 171, 180, 198, 207, 225, 234]
    assert sqrt_mod(81, 3**6, True) == [9, 72, 90, 153, 171, 234, 252, 315,\
            333, 396, 414, 477, 495, 558, 576, 639, 657, 720]
    assert sqrt_mod(81, 3**7, True) == [9, 234, 252, 477, 495, 720, 738, 963,\
            981, 1206, 1224, 1449, 1467, 1692, 1710, 1935, 1953, 2178]

    for a, p in [(26214400, 32768000000), (26214400, 16384000000),
        (262144, 1048576), (87169610025, 163443018796875),
        (22315420166400, 167365651248000000)]:
        assert pow(sqrt_mod(a, p), 2, p) == a

    n = 70
    a, p = 5**2*3**n*2**n, 5**6*3**(n+1)*2**(n+2)
    it = sqrt_mod_iter(a, p)
    for i in range(10):
        assert pow(next(it), 2, p) == a
    a, p = 5**2*3**n*2**n, 5**6*3**(n+1)*2**(n+3)
    it = sqrt_mod_iter(a, p)
    for i in range(2):
        assert pow(next(it), 2, p) == a
    n = 100
    a, p = 5**2*3**n*2**n, 5**6*3**(n+1)*2**(n+1)
    it = sqrt_mod_iter(a, p)
    for i in range(2):
        assert pow(next(it), 2, p) == a

    assert type(next(sqrt_mod_iter(9, 27))) is int
    assert type(next(sqrt_mod_iter(9, 27, ZZ))) is type(ZZ(1))
    assert type(next(sqrt_mod_iter(1, 7, ZZ))) is type(ZZ(1))

    assert is_nthpow_residue(2, 1, 5)
    assert not is_nthpow_residue(2, 2, 5)
    assert is_nthpow_residue(8547, 12, 10007)
    assert nthroot_mod(1801, 11, 2663) == 44
    for a, q, p in [(51922, 2, 203017), (43, 3, 109), (1801, 11, 2663),
          (26118163, 1303, 33333347), (1499, 7, 2663), (595, 6, 2663),
          (1714, 12, 2663), (28477, 9, 33343)]:
        r = nthroot_mod(a, q, p)
        assert pow(r, q, p) == a
    assert nthroot_mod(11, 3, 109) is None

    for p in primerange(5, 100):
        qv = range(3, p, 4)
        for q in qv:
            d = defaultdict(list)
            for i in range(p):
                d[pow(i, q, p)].append(i)
            for a in range(1, p - 1):
                res = nthroot_mod(a, q, p, True)
                if d[a]:
                    assert d[a] == res
                else:
                    assert res is None

    assert legendre_symbol(5, 11) == 1
    assert legendre_symbol(25, 41) == 1
    assert legendre_symbol(67, 101) == -1
    assert legendre_symbol(0, 13) == 0
    assert legendre_symbol(9, 3) == 0
    raises(ValueError, lambda: legendre_symbol(2, 4))

    assert jacobi_symbol(25, 41) == 1
    assert jacobi_symbol(-23, 83) == -1
    assert jacobi_symbol(3, 9) == 0
    assert jacobi_symbol(42, 97) == -1
    assert jacobi_symbol(3, 5) == -1
    assert jacobi_symbol(7, 9) == 1
    assert jacobi_symbol(0, 3) == 0
    assert jacobi_symbol(0, 1) == 1
    assert jacobi_symbol(2, 1) == 1
    assert jacobi_symbol(1, 3) == 1
    raises(ValueError, lambda: jacobi_symbol(3, 8))

    assert mobius(13*7) == 1
    assert mobius(1) == 1
    assert mobius(13*7*5) == -1
    assert mobius(13**2) == 0
    raises(ValueError, lambda: mobius(-3))

    p = Symbol('p', integer=True, positive=True, prime=True)
    x = Symbol('x', positive=True)
    i = Symbol('i', integer=True)
    assert mobius(p) == -1
    raises(TypeError, lambda: mobius(x))
    raises(ValueError, lambda: mobius(i))


def test_hex_pi_nth_digits():
    assert pi_hex_digits(0) == '3243f6a8885a30'
    assert pi_hex_digits(1) == '243f6a8885a308'
    assert pi_hex_digits(10000) == '68ac8fcfb8016c'


def test_crt():
    def mcrt(m, v, r, symmetric=False):
        assert crt(m, v, symmetric)[0] == r
        mm, e, s = crt1(m)
        assert crt2(m, v, mm, e, s, symmetric) == (r, mm)

    mcrt([2, 3, 5], [0, 0, 0], 0)
    mcrt([2, 3, 5], [1, 1, 1], 1)

    mcrt([2, 3, 5], [-1, -1, -1], -1, True)
    mcrt([2, 3, 5], [-1, -1, -1], 2*3*5 - 1, False)

    assert crt([656, 350], [811, 133], symmetric=True) == (-56917, 114800)


def test_binomial_coefficients_list():
    assert binomial_coefficients_list(0) == [1]
    assert binomial_coefficients_list(1) == [1, 1]
    assert binomial_coefficients_list(2) == [1, 2, 1]
    assert binomial_coefficients_list(3) == [1, 3, 3, 1]
    assert binomial_coefficients_list(4) == [1, 4, 6, 4, 1]
    assert binomial_coefficients_list(5) == [1, 5, 10, 10, 5, 1]
    assert binomial_coefficients_list(6) == [1, 6, 15, 20, 15, 6, 1]


def test_binomial_coefficients():
    for n in range(15):
        c = binomial_coefficients(n)
        l = [c[k] for k in sorted(c)]
        assert l == binomial_coefficients_list(n)


def test_multinomial_coefficients():
    assert multinomial_coefficients(1, 1) == {(1,): 1}
    assert multinomial_coefficients(1, 2) == {(2,): 1}
    assert multinomial_coefficients(1, 3) == {(3,): 1}
    assert multinomial_coefficients(2, 0) == {(0, 0): 1}
    assert multinomial_coefficients(2, 1) == {(0, 1): 1, (1, 0): 1}
    assert multinomial_coefficients(2, 2) == {(2, 0): 1, (0, 2): 1, (1, 1): 2}
    assert multinomial_coefficients(2, 3) == {(3, 0): 1, (1, 2): 3, (0, 3): 1,
            (2, 1): 3}
    assert multinomial_coefficients(3, 1) == {(1, 0, 0): 1, (0, 1, 0): 1,
            (0, 0, 1): 1}
    assert multinomial_coefficients(3, 2) == {(0, 1, 1): 2, (0, 0, 2): 1,
            (1, 1, 0): 2, (0, 2, 0): 1, (1, 0, 1): 2, (2, 0, 0): 1}
    mc = multinomial_coefficients(3, 3)
    assert mc == {(2, 1, 0): 3, (0, 3, 0): 1,
            (1, 0, 2): 3, (0, 2, 1): 3, (0, 1, 2): 3, (3, 0, 0): 1,
            (2, 0, 1): 3, (1, 2, 0): 3, (1, 1, 1): 6, (0, 0, 3): 1}
    assert dict(multinomial_coefficients_iterator(2, 0)) == {(0, 0): 1}
    assert dict(
        multinomial_coefficients_iterator(2, 1)) == {(0, 1): 1, (1, 0): 1}
    assert dict(multinomial_coefficients_iterator(2, 2)) == \
        {(2, 0): 1, (0, 2): 1, (1, 1): 2}
    assert dict(multinomial_coefficients_iterator(3, 3)) == mc
    it = multinomial_coefficients_iterator(7, 2)
    assert [next(it) for i in range(4)] == \
        [((2, 0, 0, 0, 0, 0, 0), 1), ((1, 1, 0, 0, 0, 0, 0), 2),
      ((0, 2, 0, 0, 0, 0, 0), 1), ((1, 0, 1, 0, 0, 0, 0), 2)]


def test_issue_4356():
    assert factorint(1030903) == {53: 2, 367: 1}


def test_divisors():
    assert divisors(28) == [1, 2, 4, 7, 14, 28]
    assert [x for x in divisors(3*5*7, 1)] == [1, 3, 5, 15, 7, 21, 35, 105]
    assert divisors(0) == []


def test_divisor_count():
    assert divisor_count(0) == 0
    assert divisor_count(6) == 4


def test_antidivisors():
    assert antidivisors(-1) == []
    assert antidivisors(-3) == [2]
    assert antidivisors(14) == [3, 4, 9]
    assert antidivisors(237) == [2, 5, 6, 11, 19, 25, 43, 95, 158]
    assert antidivisors(12345) == [2, 6, 7, 10, 30, 1646, 3527, 4938, 8230]
    assert antidivisors(393216) == [262144]
    assert sorted(x for x in antidivisors(3*5*7, 1)) == \
        [2, 6, 10, 11, 14, 19, 30, 42, 70]
    assert antidivisors(1) == []


def test_antidivisor_count():
    assert antidivisor_count(0) == 0
    assert antidivisor_count(-1) == 0
    assert antidivisor_count(-4) == 1
    assert antidivisor_count(20) == 3
    assert antidivisor_count(25) == 5
    assert antidivisor_count(38) == 7
    assert antidivisor_count(180) == 6
    assert antidivisor_count(2*3*5) == 3


def test_primorial():
    assert primorial(1) == 2
    assert primorial(1, nth=0) == 1
    assert primorial(2) == 6
    assert primorial(2, nth=0) == 2
    assert primorial(4, nth=0) == 6


def test_smoothness_and_smoothness_p():
    assert smoothness(1) == (1, 1)
    assert smoothness(2**4*3**2) == (3, 16)

    assert smoothness_p(10431, m=1) == \
        (1, [(3, (2, 2, 4)), (19, (1, 5, 5)), (61, (1, 31, 31))])
    assert smoothness_p(10431) == \
        (-1, [(3, (2, 2, 2)), (19, (1, 3, 9)), (61, (1, 5, 5))])
    assert smoothness_p(10431, power=1) == \
        (-1, [(3, (2, 2, 2)), (61, (1, 5, 5)), (19, (1, 3, 9))])
    assert smoothness_p(21477639576571, visual=1) == \
        'p**i=4410317**1 has p-1 B=1787, B-pow=1787\n' + \
        'p**i=4869863**1 has p-1 B=2434931, B-pow=2434931'


def test_visual_factorint():
    assert factorint(1, visual=1) == 1
    forty2 = factorint(42, visual=True)
    assert type(forty2) == Mul
    assert str(forty2) == '2**1*3**1*7**1'
    assert factorint(1, visual=True) is S.One
    no = dict(evaluate=False)
    assert factorint(42**2, visual=True) == Mul(Pow(2, 2, **no),
                                                Pow(3, 2, **no),
                                                Pow(7, 2, **no), **no)
    assert -1 in factorint(-42, visual=True).args


def test_visual_io():
    sm = smoothness_p
    fi = factorint
    # with smoothness_p
    n = 124
    d = fi(n)
    m = fi(d, visual=True)
    t = sm(n)
    s = sm(t)
    for th in [d, s, t, n, m]:
        assert sm(th, visual=True) == s
        assert sm(th, visual=1) == s
    for th in [d, s, t, n, m]:
        assert sm(th, visual=False) == t
    assert [sm(th, visual=None) for th in [d, s, t, n, m]] == [s, d, s, t, t]
    assert [sm(th, visual=2) for th in [d, s, t, n, m]] == [s, d, s, t, t]

    # with factorint
    for th in [d, m, n]:
        assert fi(th, visual=True) == m
        assert fi(th, visual=1) == m
    for th in [d, m, n]:
        assert fi(th, visual=False) == d
    assert [fi(th, visual=None) for th in [d, m, n]] == [m, d, d]
    assert [fi(th, visual=0) for th in [d, m, n]] == [m, d, d]

    # test reevaluation
    no = dict(evaluate=False)
    assert sm({4: 2}, visual=False) == sm(16)
    assert sm(Mul(*[Pow(k, v, **no) for k, v in {4: 2, 2: 6}.items()], **no),
              visual=False) == sm(2**10)

    assert fi({4: 2}, visual=False) == fi(16)
    assert fi(Mul(*[Pow(k, v, **no) for k, v in {4: 2, 2: 6}.items()], **no),
              visual=False) == fi(2**10)


def test_modular():
    assert solve_congruence(*list(zip([3, 4, 2], [12, 35, 17]))) == (1719, 7140)
    assert solve_congruence(*list(zip([3, 4, 2], [12, 6, 17]))) is None
    assert solve_congruence(*list(zip([3, 4, 2], [13, 7, 17]))) == (172, 1547)
    assert solve_congruence(*list(zip([-10, -3, -15], [13, 7, 17]))) == (172, 1547)
    assert solve_congruence(*list(zip([-10, -3, 1, -15], [13, 7, 7, 17]))) is None
    assert solve_congruence(
        *list(zip([-10, -5, 2, -15], [13, 7, 7, 17]))) == (835, 1547)
    assert solve_congruence(
        *list(zip([-10, -5, 2, -15], [13, 7, 14, 17]))) == (2382, 3094)
    assert solve_congruence(
        *list(zip([-10, 2, 2, -15], [13, 7, 14, 17]))) == (2382, 3094)
    assert solve_congruence(*list(zip((1, 1, 2), (3, 2, 4)))) is None
    raises(
        ValueError, lambda: solve_congruence(*list(zip([3, 4, 2], [12.1, 35, 17]))))


def test_search():
    assert 2 in sieve
    assert 2.1 not in sieve
    assert 1 not in sieve
    assert 2**1000 not in sieve
    raises(ValueError, lambda: sieve.search(1))


def test_sieve_slice():
    assert sieve[5] == 11
    assert list(sieve[5:10]) == [sieve[x] for x in range(5, 10)]
    assert list(sieve[5:10:2]) == [sieve[x] for x in range(5, 10, 2)]


def test_continued_fraction():
    raises(ValueError, lambda: cf_p(1, 0, 0))
    raises(ValueError, lambda: cf_p(1, 1, -1))
    assert cf_p(4, 3, 0) == [1, 3]
    assert cf_p(0, 3, 5) == [0, 1, [2, 1, 12, 1, 2, 2]]
    assert cf_p(1, 1, 0) == [1]
    assert cf_p(3, 4, 0) == [0, 1, 3]
    assert cf_p(4, 5, 0) == [0, 1, 4]
    assert cf_p(5, 6, 0) == [0, 1, 5]
    assert cf_p(11, 13, 0) == [0, 1, 5, 2]
    assert cf_p(16, 19, 0) == [0, 1, 5, 3]
    assert cf_p(27, 32, 0) == [0, 1, 5, 2, 2]
    assert cf_p(1, 2, 5) == [[1]]
    assert cf_p(0, 1, 2) == [1, [2]]
    assert cf_p(6, 7, 49) == [1, 1, 6]
    assert cf_p(3796, 1387, 0) == [2, 1, 2, 1, 4]
    assert cf_p(3245, 10000) == [0, 3, 12, 4, 13]
    assert cf_p(1932, 2568) == [0, 1, 3, 26, 2]
    assert cf_p(6589, 2569) == [2, 1, 1, 3, 2, 1, 3, 1, 23]

    def take(iterator, n=7):
        res = []
        for i, t in enumerate(cf_i(iterator)):
            if i >= n:
                break
            res.append(t)
        return res

    assert take(phi) == [1, 1, 1, 1, 1, 1, 1]
    assert take(pi) == [3, 7, 15, 1, 292, 1, 1]

    assert list(cf_i(S(17)/12)) == [1, 2, 2, 2]
    assert list(cf_i(S(-17)/12)) == [-2, 1, 1, 2, 2]

    assert list(cf_c([1, 6, 1, 8])) == [S(1), S(7)/6, S(8)/7, S(71)/62]
    assert list(cf_c([2])) == [S(2)]
    assert list(cf_c([1, 1, 1, 1, 1, 1, 1])) == [S.One, S(2), S(3)/2, S(5)/3,
                                                 S(8)/5, S(13)/8, S(21)/13]
    assert list(cf_c([1, 6, S(-1)/2, 4])) == [S.One, S(7)/6, S(5)/4, S(3)/2]

    assert cf_r([1, 6, 1, 8]) == S(71)/62
    assert cf_r([3]) == S(3)
    assert cf_r([-1, 5, 1, 4]) == S(-24)/29
    assert (cf_r([0, 1, 1, 7, [24, 8]]) - (sqrt(3) + 2)/7).expand() == 0
    assert cf_r([1, 5, 9]) == S(55)/46
    assert (cf_r([[1]]) - (sqrt(5) + 1)/2).expand() == 0


def test_egyptian_fraction():
    def test_equality(r, alg="Greedy"):
        return r == Add(*[Rational(1, i) for i in egyptian_fraction(r, alg)])

    r = random_complex_number(a=0, c=1, b=0, d=0, rational=True)
    assert test_equality(r)

    assert egyptian_fraction(Rational(4, 17)) == [5, 29, 1233, 3039345]
    assert egyptian_fraction(Rational(7, 13), "Greedy") == [2, 26]
    assert egyptian_fraction(Rational(23, 101), "Greedy") == \
        [5, 37, 1438, 2985448, 40108045937720]
    assert egyptian_fraction(Rational(18, 23), "Takenouchi") == \
        [2, 6, 12, 35, 276, 2415]
    assert egyptian_fraction(Rational(5, 6), "Graham Jewett") == \
        [6, 7, 8, 9, 10, 42, 43, 44, 45, 56, 57, 58, 72, 73, 90, 1806, 1807,
         1808, 1892, 1893, 1980, 3192, 3193, 3306, 5256, 3263442, 3263443,
         3267056, 3581556, 10192056, 10650056950806]
    assert egyptian_fraction(Rational(5, 6), "Golomb") == [2, 6, 12, 20, 30]
    assert egyptian_fraction(Rational(5, 121), "Golomb") == [25, 1225, 3577, 7081, 11737]
    raises(ValueError, lambda: egyptian_fraction(Rational(-4, 9)))
    assert egyptian_fraction(Rational(8, 3), "Golomb") == [1, 2, 3, 4, 5, 6, 7,
                                                           14, 574, 2788, 6460,
                                                           11590, 33062, 113820]
    assert egyptian_fraction(Rational(355, 113)) == [1, 2, 3, 4, 5, 6, 7, 8, 9,
                                                     10, 11, 12, 27, 744, 893588,
                                                     1251493536607,
                                                     20361068938197002344405230]


<<<<<<< HEAD
def test_digitslist():
    assert all([digitslist(n, 2) == [int(d) for d in format(n, 'b')]
                for n in range(20)])
    assert all([digitslist(n, 8) == [int(d) for d in format(n, 'o')]
                for n in range(20)])
    assert all([digitslist(n, 16) == [int(d, 16) for d in format(n, 'x')]
                for n in range(20)])
    assert digitslist(2345, 34) == [2, 0, 33]
    assert digitslist(384753, 71) == [1, 5, 23, 4]
    assert digitslist(93409) == [9, 3, 4, 0, 9]
    assert digitslist(-92838, 11) == ['-', 6, 3, 8, 2, 9]
=======
def test_core():
    assert core(35**13, 10) == 42875
    assert core(210**2) == 1
    assert core(7776, 3) == 36
    assert core(10**27, 22) == 10**5
    assert core(537824) == 14
    assert core(1, 6) == 1
>>>>>>> cf171b2f
<|MERGE_RESOLUTION|>--- conflicted
+++ resolved
@@ -15,11 +15,7 @@
 
 from sympy.ntheory.residue_ntheory import _primitive_root_prime_iter
 from sympy.ntheory.factor_ import smoothness, smoothness_p, \
-<<<<<<< HEAD
-    antidivisors, antidivisor_count, digitslist
-=======
-    antidivisors, antidivisor_count, core
->>>>>>> cf171b2f
+    antidivisors, antidivisor_count, core, digitslist
 from sympy.ntheory.generate import cycle_length
 from sympy.ntheory.primetest import _mr_safe_helper, mr
 from sympy.ntheory.bbp_pi import pi_hex_digits
@@ -886,7 +882,15 @@
                                                      20361068938197002344405230]
 
 
-<<<<<<< HEAD
+def test_core():
+    assert core(35**13, 10) == 42875
+    assert core(210**2) == 1
+    assert core(7776, 3) == 36
+    assert core(10**27, 22) == 10**5
+    assert core(537824) == 14
+    assert core(1, 6) == 1
+
+
 def test_digitslist():
     assert all([digitslist(n, 2) == [int(d) for d in format(n, 'b')]
                 for n in range(20)])
@@ -897,13 +901,4 @@
     assert digitslist(2345, 34) == [2, 0, 33]
     assert digitslist(384753, 71) == [1, 5, 23, 4]
     assert digitslist(93409) == [9, 3, 4, 0, 9]
-    assert digitslist(-92838, 11) == ['-', 6, 3, 8, 2, 9]
-=======
-def test_core():
-    assert core(35**13, 10) == 42875
-    assert core(210**2) == 1
-    assert core(7776, 3) == 36
-    assert core(10**27, 22) == 10**5
-    assert core(537824) == 14
-    assert core(1, 6) == 1
->>>>>>> cf171b2f
+    assert digitslist(-92838, 11) == ['-', 6, 3, 8, 2, 9]