"""
This module contains functions to:

    - solve a single equation for a single variable, in any domain either real or complex.

    - solve a system of linear equations with N variables and M equations.
"""
from __future__ import print_function, division

from sympy.core.sympify import sympify
from sympy.core import S, Pow, Dummy, pi, Expr, Wild, Mul, Equality
from sympy.core.numbers import I, Number, Rational, oo
from sympy.core.function import (Lambda, expand, expand_complex)
from sympy.core.relational import Eq
<<<<<<< HEAD
from sympy.simplify.simplify import simplify, fraction, trigsimp
=======
from sympy.simplify.simplify import simplify, fraction, trigsimp, signsimp
from sympy.core.symbol import Symbol
>>>>>>> 53418c1c
from sympy.functions import (log, Abs, tan, cot, sin, cos, sec, csc, exp,
                             acos, asin, acsc, asec, arg,
                             piecewise_fold)
from sympy.functions.elementary.trigonometric import (TrigonometricFunction,
                                                      HyperbolicFunction)
from sympy.functions.elementary.miscellaneous import real_root
from sympy.sets import (FiniteSet, EmptySet, imageset, Interval, Intersection,
                        Union, ConditionSet)
from sympy.matrices import Matrix
from sympy.polys import (roots, Poly, degree, together, PolynomialError,
                         RootOf)
from sympy.solvers.solvers import checksol, denoms, unrad
from sympy.solvers.inequalities import solve_univariate_inequality
from sympy.utilities import filldedent


def _invert(f_x, y, x, domain=S.Complexes):
    """
    Reduce the complex valued equation ``f(x) = y`` to a set of equations
    ``{g(x) = h_1(y), g(x) = h_2(y), ..., g(x) = h_n(y) }`` where ``g(x)`` is
    a simpler function than ``f(x)``.  The return value is a tuple ``(g(x),
    set_h)``, where ``g(x)`` is a function of ``x`` and ``set_h`` is
    the set of function ``{h_1(y), h_2(y), ..., h_n(y)}``.
    Here, ``y`` is not necessarily a symbol.

    The ``set_h`` contains the functions along with the information
    about their domain in which they are valid, through set
    operations. For instance, if ``y = Abs(x) - n``, is inverted
    in the real domain, then, the ``set_h`` doesn't simply return
    `{-n, n}`, as the nature of `n` is unknown; rather it will return:
    `Intersection([0, oo) {n}) U Intersection((-oo, 0], {-n})`

    By default, the complex domain is used but note that inverting even
    seemingly simple functions like ``exp(x)`` can give very different
    result in the complex domain than are obtained in the real domain.
    (In the case of ``exp(x)``, the inversion via ``log`` is multi-valued
    in the complex domain, having infinitely many branches.)

    If you are working with real values only (or you are not sure which
    function to use) you should probably use set the domain to
    ``S.Reals`` (or use `invert\_real` which does that automatically).


    Examples
    ========

    >>> from sympy.solvers.solveset import invert_complex, invert_real
    >>> from sympy.abc import x, y
    >>> from sympy import exp, log

    When does exp(x) == y?

    >>> invert_complex(exp(x), y, x)
    (x, ImageSet(Lambda(_n, I*(2*_n*pi + arg(y)) + log(Abs(y))), Integers()))
    >>> invert_real(exp(x), y, x)
    (x, Intersection((-oo, oo), {log(y)}))

    When does exp(x) == 1?

    >>> invert_complex(exp(x), 1, x)
    (x, ImageSet(Lambda(_n, 2*_n*I*pi), Integers()))
    >>> invert_real(exp(x), 1, x)
    (x, {0})

    See Also
    ========
    invert_real, invert_complex
    """
    x = sympify(x)
    if not x.is_Symbol:
        raise ValueError("x must be a symbol")
    f_x = sympify(f_x)
    if not f_x.has(x):
        raise ValueError("Inverse of constant function doesn't exist")
    y = sympify(y)
    if y.has(x):
        raise ValueError("y should be independent of x ")

    if domain.is_subset(S.Reals):
        x, s = _invert_real(f_x, FiniteSet(y), x)
    else:
        x, s = _invert_complex(f_x, FiniteSet(y), x)
    return x, s.intersection(domain) if isinstance(s, FiniteSet) else s


invert_complex = _invert


def invert_real(f_x, y, x, domain=S.Reals):
    return _invert(f_x, y, x, domain)


def _invert_real(f, g_ys, symbol):
    """Helper function for _invert."""

    if f == symbol:
        return (f, g_ys)

    n = Dummy('n', real=True)

    if hasattr(f, 'inverse') and not isinstance(f, (
            TrigonometricFunction,
            HyperbolicFunction,
            )):
        if len(f.args) > 1:
            raise ValueError("Only functions with one argument are supported.")
        return _invert_real(f.args[0],
                            imageset(Lambda(n, f.inverse()(n)), g_ys),
                            symbol)

    if isinstance(f, Abs):
        pos = Interval(0, S.Infinity)
        neg = Interval(S.NegativeInfinity, 0)
        return _invert_real(f.args[0],
                    Union(imageset(Lambda(n, n), g_ys).intersect(pos),
                          imageset(Lambda(n, -n), g_ys).intersect(neg)), symbol)

    if f.is_Add:
        # f = g + h
        g, h = f.as_independent(symbol)
        if g is not S.Zero:
            return _invert_real(h, imageset(Lambda(n, n - g), g_ys), symbol)

    if f.is_Mul:
        # f = g*h
        g, h = f.as_independent(symbol)

        if g is not S.One:
            return _invert_real(h, imageset(Lambda(n, n/g), g_ys), symbol)

    if f.is_Pow:
        base, expo = f.args
        base_has_sym = base.has(symbol)
        expo_has_sym = expo.has(symbol)

        if not expo_has_sym:
            res = imageset(Lambda(n, real_root(n, expo)), g_ys)
            if expo.is_rational:
                numer, denom = expo.as_numer_denom()
                if numer == S.One or numer == - S.One:
                    return _invert_real(base, res, symbol)
                else:
                    if numer % 2 == 0:
                        n = Dummy('n')
                        neg_res = imageset(Lambda(n, -n), res)
                        return _invert_real(base, res + neg_res, symbol)
                    else:
                        return _invert_real(base, res, symbol)
            else:
                if not base.is_positive:
                    raise ValueError("x**w where w is irrational is not "
                                     "defined for negative x")
                return _invert_real(base, res, symbol)

        if not base_has_sym:
            return _invert_real(expo,
                imageset(Lambda(n, log(n)/log(base)), g_ys), symbol)

    if isinstance(f, TrigonometricFunction):
        if isinstance(g_ys, FiniteSet):
            def inv(trig):
                if isinstance(f, (sin, csc)):
                    F = asin if isinstance(f, sin) else acsc
                    return (lambda a: n*pi + (-1)**n*F(a),)
                if isinstance(f, (cos, sec)):
                    F = acos if isinstance(f, cos) else asec
                    return (
                        lambda a: 2*n*pi + F(a),
                        lambda a: 2*n*pi - F(a),)
                if isinstance(f, (tan, cot)):
                    return (lambda a: n*pi + f.inverse()(a),)

            n = Dummy('n', integer=True)
            invs = S.EmptySet
            for L in inv(f):
                invs += Union(*[imageset(Lambda(n, L(g)), S.Integers) for g in g_ys])
            return _invert_real(f.args[0], invs, symbol)

    return (f, g_ys)


def _invert_complex(f, g_ys, symbol):
    """Helper function for _invert."""

    if f == symbol:
        return (f, g_ys)

    n = Dummy('n')

    if f.is_Add:
        # f = g + h
        g, h = f.as_independent(symbol)
        if g is not S.Zero:
            return _invert_complex(h, imageset(Lambda(n, n - g), g_ys), symbol)

    if f.is_Mul:
        # f = g*h
        g, h = f.as_independent(symbol)

        if g is not S.One:
            return _invert_complex(h, imageset(Lambda(n, n/g), g_ys), symbol)

    if hasattr(f, 'inverse') and \
       not isinstance(f, TrigonometricFunction) and \
       not isinstance(f, exp):
        if len(f.args) > 1:
            raise ValueError("Only functions with one argument are supported.")
        return _invert_complex(f.args[0],
                               imageset(Lambda(n, f.inverse()(n)), g_ys), symbol)

    if isinstance(f, exp):
        if isinstance(g_ys, FiniteSet):
            exp_invs = Union(*[imageset(Lambda(n, I*(2*n*pi + arg(g_y)) +
                                               log(Abs(g_y))), S.Integers)
                               for g_y in g_ys if g_y != 0])
            return _invert_complex(f.args[0], exp_invs, symbol)

    return (f, g_ys)


def domain_check(f, symbol, p):
    """Returns False if point p is infinite or any subexpression of f
    is infinite or becomes so after replacing symbol with p. If none of
    these conditions is met then True will be returned.

    Examples
    ========

    >>> from sympy import Mul, oo
    >>> from sympy.abc import x
    >>> from sympy.solvers.solveset import domain_check
    >>> g = 1/(1 + (1/(x + 1))**2)
    >>> domain_check(g, x, -1)
    False
    >>> domain_check(x**2, x, 0)
    True
    >>> domain_check(1/x, x, oo)
    False

    * The function relies on the assumption that the original form
      of the equation has not been changed by automatic simplification.

    >>> domain_check(x/x, x, 0) # x/x is automatically simplified to 1
    True

    * To deal with automatic evaluations use evaluate=False:

    >>> domain_check(Mul(x, 1/x, evaluate=False), x, 0)
    False
    """
    f, p = sympify(f), sympify(p)
    if p.is_infinite:
        return False
    return _domain_check(f, symbol, p)


def _domain_check(f, symbol, p):
    # helper for domain check
    if f.is_Atom and f.is_finite:
        return True
    elif f.subs(symbol, p).is_infinite:
        return False
    else:
        return all([_domain_check(g, symbol, p)
                    for g in f.args])


def _is_finite_with_finite_vars(f, domain=S.Complexes):
    """
    Return True if the given expression is finite. For symbols that
    don't assign a value for `complex` and/or `real`, the domain will
    be used to assign a value; symbols that don't assign a value
    for `finite` will be made finite. All other assumptions are
    left unmodified.
    """
    def assumptions(s):
        A = s.assumptions0
        if A.get('finite', None) is None:
            A['finite'] = True
        A.setdefault('complex', True)
        A.setdefault('real', domain.is_subset(S.Reals))
        return A

    reps = dict([(s, Dummy(**assumptions(s))) for s in f.free_symbols])
    return f.xreplace(reps).is_finite


def _is_function_class_equation(func_class, f, symbol):
    """ Tests whether the equation is an equation of the given function class.

    The given equation belongs to the given function class if it is
    comprised of functions of the function class which are multiplied by
    or added to expressions independent of the symbol. In addition, the
    arguments of all such functions must be linear in the symbol as well.

    Examples
    ========

    >>> from sympy.solvers.solveset import _is_function_class_equation
    >>> from sympy import tan, sin, tanh, sinh, exp
    >>> from sympy.abc import x
    >>> from sympy.functions.elementary.trigonometric import (TrigonometricFunction,
    ... HyperbolicFunction)
    >>> _is_function_class_equation(TrigonometricFunction, exp(x) + tan(x), x)
    False
    >>> _is_function_class_equation(TrigonometricFunction, tan(x) + sin(x), x)
    True
    >>> _is_function_class_equation(TrigonometricFunction, tan(x**2), x)
    False
    >>> _is_function_class_equation(TrigonometricFunction, tan(x + 2), x)
    True
    >>> _is_function_class_equation(HyperbolicFunction, tanh(x) + sinh(x), x)
    True
    """
    if f.is_Mul or f.is_Add:
        return all(_is_function_class_equation(func_class, arg, symbol)
                   for arg in f.args)

    if f.is_Pow:
        if not f.exp.has(symbol):
            return _is_function_class_equation(func_class, f.base, symbol)
        else:
            return False

    if not f.has(symbol):
        return True

    if isinstance(f, func_class):
        try:
            g = Poly(f.args[0], symbol)
            return g.degree() <= 1
        except PolynomialError:
            return False
    else:
        return False


def _solve_as_rational(f, symbol, domain):
    """ solve rational functions"""
    f = together(f, deep=True)
    g, h = fraction(f)
    if not h.has(symbol):
        return _solve_as_poly(g, symbol, domain)
    else:
        valid_solns = _solveset(g, symbol, domain)
        invalid_solns = _solveset(h, symbol, domain)
        return valid_solns - invalid_solns


def _solve_real_trig(f, symbol):
    """ Helper to solve trigonometric equations """
    f = trigsimp(f)
    f_original = f
    f = f.rewrite(exp)
    f = together(f)
    g, h = fraction(f)
    y = Dummy('y')
    g, h = g.expand(), h.expand()
    g, h = g.subs(exp(I*symbol), y), h.subs(exp(I*symbol), y)
    if g.has(symbol) or h.has(symbol):
        return ConditionSet(symbol, Eq(f, 0), S.Reals)

    solns = solveset_complex(g, y) - solveset_complex(h, y)

    if isinstance(solns, FiniteSet):
        return Union(*[invert_complex(exp(I*symbol), s, symbol)[1]
                       for s in solns])
    elif solns is S.EmptySet:
        return S.EmptySet
    else:
        return ConditionSet(symbol, Eq(f_original, 0), S.Reals)


def _solve_as_poly(f, symbol, domain=S.Complexes):
    """
    Solve the equation using polynomial techniques if it already is a
    polynomial equation or, with a change of variables, can be made so.
    """
    result = None
    if f.is_polynomial(symbol):
        solns = roots(f, symbol, cubics=True, quartics=True,
                      quintics=True, domain='EX')
        num_roots = sum(solns.values())
        if degree(f, symbol) <= num_roots:
            result = FiniteSet(*solns.keys())
        else:
            poly = Poly(f, symbol)
            solns = poly.all_roots()
            if poly.degree() <= len(solns):
                result = FiniteSet(*solns)
            else:
                result = ConditionSet(symbol, Eq(f, 0), domain)
    else:
        poly = Poly(f)
        if poly is None:
            result = ConditionSet(symbol, Eq(f, 0), domain)
        gens = [g for g in poly.gens if g.has(symbol)]

        if len(gens) == 1:
            poly = Poly(poly, gens[0])
            gen = poly.gen
            deg = poly.degree()
            poly = Poly(poly.as_expr(), poly.gen, composite=True)
            poly_solns = FiniteSet(*roots(poly, cubics=True, quartics=True,
                                          quintics=True).keys())

            if len(poly_solns) < deg:
                result = ConditionSet(symbol, Eq(f, 0), domain)

            if gen != symbol:
                y = Dummy('y')
                inverter = invert_real if domain.is_subset(S.Reals) else invert_complex
                lhs, rhs_s = inverter(gen, y, symbol)
                if lhs == symbol:
                    result = Union(*[rhs_s.subs(y, s) for s in poly_solns])
                else:
                    result = ConditionSet(symbol, Eq(f, 0), domain)
        else:
            result = ConditionSet(symbol, Eq(f, 0), domain)

    if result is not None:
        if isinstance(result, FiniteSet):
            # this is to simplify solutions like -sqrt(-I) to sqrt(2)/2
            # - sqrt(2)*I/2. We are not expanding for solution with free
            # variables because that makes the solution more complicated. For
            # example expand_complex(a) returns re(a) + I*im(a)
            if all([s.free_symbols == set() and not isinstance(s, RootOf)
                    for s in result]):
                s = Dummy('s')
                result = imageset(Lambda(s, expand_complex(s)), result)
        if isinstance(result, FiniteSet):
            result = result.intersection(domain)
        return result
    else:
        return ConditionSet(symbol, Eq(f, 0), domain)


def _has_rational_power(expr, symbol):
    """
    Returns (bool, den) where bool is True if the term has a
    non-integer rational power and den is the denominator of the
    expression's exponent.

    Examples
    ========

    >>> from sympy.solvers.solveset import _has_rational_power
    >>> from sympy import sqrt
    >>> from sympy.abc import x
    >>> _has_rational_power(sqrt(x), x)
    (True, 2)
    >>> _has_rational_power(x**2, x)
    (False, 1)
    """
    a, p, q = Wild('a'), Wild('p'), Wild('q')
    pattern_match = expr.match(a*p**q) or {}
    if pattern_match.get(a, S.Zero) is S.Zero:
        return (False, S.One)
    elif p not in pattern_match.keys():
        return (False, S.One)
    elif isinstance(pattern_match[q], Rational) \
            and pattern_match[p].has(symbol):
        if not pattern_match[q].q == S.One:
            return (True, pattern_match[q].q)

    if not isinstance(pattern_match[a], Pow) \
            or isinstance(pattern_match[a], Mul):
        return (False, S.One)
    else:
        return _has_rational_power(pattern_match[a], symbol)


def _solve_radical(f, symbol, solveset_solver):
    """ Helper function to solve equations with radicals """
    eq, cov = unrad(f)
    if not cov:
        result = solveset_solver(eq, symbol) - \
            Union(*[solveset_solver(g, symbol) for g in denoms(f, [symbol])])
    else:
        y, yeq = cov
        if not solveset_solver(y - I, y):
            yreal = Dummy('yreal', real=True)
            yeq = yeq.xreplace({y: yreal})
            eq = eq.xreplace({y: yreal})
            y = yreal
        g_y_s = solveset_solver(yeq, symbol)
        f_y_sols = solveset_solver(eq, y)
        result = Union(*[imageset(Lambda(y, g_y), f_y_sols)
                         for g_y in g_y_s])

    return FiniteSet(*[s for s in result if checksol(f, symbol, s) is True])


def _solve_abs(f, symbol, domain):
    """ Helper function to solve equation involving absolute value function """
    if not domain.is_subset(S.Reals):
        raise ValueError(filldedent('''
            Absolute values cannot be inverted in the
            complex domain.'''))
    p, q, r = Wild('p'), Wild('q'), Wild('r')
    pattern_match = f.match(p*Abs(q) + r) or {}
    if not pattern_match.get(p, S.Zero).is_zero:
        f_p, f_q, f_r = pattern_match[p], pattern_match[q], pattern_match[r]
        q_pos_cond = solve_univariate_inequality(f_q >= 0, symbol,
                                                 relational=False)
        q_neg_cond = solve_univariate_inequality(f_q < 0, symbol,
                                                 relational=False)

        sols_q_pos = solveset_real(f_p*f_q + f_r,
                                           symbol).intersect(q_pos_cond)
        sols_q_neg = solveset_real(f_p*(-f_q) + f_r,
                                           symbol).intersect(q_neg_cond)
        return Union(sols_q_pos, sols_q_neg)
    else:
        return ConditionSet(symbol, Eq(f, 0), domain)



def _solveset(f, symbol, domain, _check=False):
    """Helper for solveset to return a result from an expression
    that has already been sympify'ed and is known to contain the
    given symbol."""
    # _check controls whether the answer is checked or not

    orig_f = f
    f = together(f)
    if f.is_Mul:
        _, f = f.as_independent(symbol, as_Add=False)
    if f.is_Add:
        a, h = f.as_independent(symbol)
        m, h = h.as_independent(symbol, as_Add=False)
        f = a/m + h  # XXX condition `m != 0` should be added to soln
    f = piecewise_fold(f)

    # assign the solvers to use
    solver = lambda f, x, domain=domain: _solveset(f, x, domain)
    if domain.is_subset(S.Reals):
        inverter_func = invert_real
    else:
        inverter_func = invert_complex
    inverter = lambda f, rhs, symbol: inverter_func(f, rhs, symbol, domain)

    result = EmptySet()

    if f.expand().is_zero:
        return domain
    elif not f.has(symbol):
        return EmptySet()
    elif f.is_Mul and all(_is_finite_with_finite_vars(m, domain)
            for m in f.args):
        # if f(x) and g(x) are both finite we can say that the solution of
        # f(x)*g(x) == 0 is same as Union(f(x) == 0, g(x) == 0) is not true in
        # general. g(x) can grow to infinitely large for the values where
        # f(x) == 0. To be sure that we are not silently allowing any
        # wrong solutions we are using this technique only if both f and g are
        # finite for a finite input.
        result = Union(*[solver(m, symbol) for m in f.args])
    elif _is_function_class_equation(TrigonometricFunction, f, symbol) or \
            _is_function_class_equation(HyperbolicFunction, f, symbol):
        result = _solve_real_trig(f, symbol)
    elif f.is_Piecewise:
        dom = domain
        result = EmptySet()
        expr_set_pairs = f.as_expr_set_pairs()
        for (expr, in_set) in expr_set_pairs:
            if in_set.is_Relational:
                in_set = in_set.as_set()
            if in_set.is_Interval:
                dom -= in_set
            solns = solver(expr, symbol, in_set)
            result += solns
    else:
        lhs, rhs_s = inverter(f, 0, symbol)
        if lhs == symbol:
            # do some very minimal simplification since
            # repeated inversion may have left the result
            # in a state that other solvers (e.g. poly)
            # would have simplified; this is done here
            # rather than in the inverter since here it
            # is only done once whereas there it would
            # be repeated for each step of the inversion
            if isinstance(rhs_s, FiniteSet):
                rhs_s = FiniteSet(*[Mul(*
                    signsimp(i).as_content_primitive())
                    for i in rhs_s])
            result = rhs_s
        elif isinstance(rhs_s, FiniteSet):
            for equation in [lhs - rhs for rhs in rhs_s]:
                if equation == f:
                    if any(_has_rational_power(g, symbol)[0]
                           for g in equation.args) or _has_rational_power(
                           equation, symbol)[0]:
                        result += _solve_radical(equation,
                                                 symbol,
                                                 solver)
                    elif equation.has(Abs):
                        result += _solve_abs(f, symbol, domain)
                    else:
                        result += _solve_as_rational(equation, symbol, domain)
                else:
                    result += solver(equation, symbol)
        else:
            result = ConditionSet(symbol, Eq(f, 0), domain)

    if _check:
        if isinstance(result, ConditionSet):
            # it wasn't solved or has enumerated all conditions
            # -- leave it alone
            return result

        # whittle away all but the symbol-containing core
        # to use this for testing
        fx = orig_f.as_independent(symbol, as_Add=True)[1]
        fx = fx.as_independent(symbol, as_Add=False)[1]

        if isinstance(result, FiniteSet):
            # check the result for invalid solutions
            result = FiniteSet(*[s for s in result
                      if isinstance(s, RootOf)
                      or domain_check(fx, symbol, s)])

    return result


def solveset(f, symbol=None, domain=S.Complexes):
    """Solves a given inequality or equation with set as output

    Parameters
    ==========

    f : Expr or a relational.
        The target equation or inequality
    symbol : Symbol
        The variable for which the equation is solved
    domain : Set
        The domain over which the equation is solved

    Returns
    =======

    Set
        A set of values for `symbol` for which `f` is True or is equal to
        zero. An `EmptySet` is returned if `f` is False or nonzero.
        A `ConditionSet` is returned as unsolved object if algorithms
        to evaluatee complete solution are not yet implemented.

    `solveset` claims to be complete in the solution set that it returns.

    Raises
    ======

    NotImplementedError
        The algorithms to solve inequalities in complex domain  are
        not yet implemented.
    ValueError
        The input is not valid.
    RuntimeError
        It is a bug, please report to the github issue tracker.


    Notes
    =====

    Python interprets 0 and 1 as False and True, respectively, but
    in this function they refer to solutions of an expression. So 0 and 1
    return the Domain and EmptySet, respectively, while True and False
    return the opposite (as they are assumed to be solutions of relational
    expressions).


    See Also
    ========

    solveset_real: solver for real domain
    solveset_complex: solver for complex domain

    Examples
    ========

    >>> from sympy import exp, sin, Symbol, pprint, S
    >>> from sympy.solvers.solveset import solveset, solveset_real

    * The default domain is complex. Not specifying a domain will lead
      to the solving of the equation in the complex domain (and this
      is not affected by the assumptions on the symbol):

    >>> x = Symbol('x')
    >>> pprint(solveset(exp(x) - 1, x), use_unicode=False)
    {2*n*I*pi | n in Integers()}

    >>> x = Symbol('x', real=True)
    >>> pprint(solveset(exp(x) - 1, x), use_unicode=False)
    {2*n*I*pi | n in Integers()}

    * If you want to use `solveset` to solve the equation in the
      real domain, provide a real domain. (Using `solveset\_real`
      does this automatically.)

    >>> R = S.Reals
    >>> x = Symbol('x')
    >>> solveset(exp(x) - 1, x, R)
    {0}
    >>> solveset_real(exp(x) - 1, x)
    {0}

    The solution is mostly unaffected by assumptions on the symbol,
    but there may be some slight difference:

    >>> pprint(solveset(sin(x)/x,x), use_unicode=False)
    ({2*n*pi | n in Integers()} \ {0}) U ({2*n*pi + pi | n in Integers()} \ {0})

    >>> p = Symbol('p', positive=True)
    >>> pprint(solveset(sin(p)/p, p), use_unicode=False)
    {2*n*pi | n in Integers()} U {2*n*pi + pi | n in Integers()}

    * Inequalities can be solved over the real domain only. Use of a complex
      domain leads to a NotImplementedError.

    >>> solveset(exp(x) > 1, x, R)
    (0, oo)

    """
    f = sympify(f)

    if f is S.true:
        return domain

    if f is S.false:
        return S.EmptySet

    if not isinstance(f, (Expr, Number)):
        raise ValueError("%s is not a valid SymPy expression" % (f))

    free_symbols = f.free_symbols

    if not free_symbols:
        b = Eq(f, 0)
        if b is S.true:
            return domain
        elif b is S.false:
            return S.EmptySet
        else:
            raise NotImplementedError(filldedent('''
                relationship between value and 0 is unknown: %s''' % b))

    if symbol is None:
        if len(free_symbols) == 1:
            symbol = free_symbols.pop()
        else:
            raise ValueError(filldedent('''
                The independent variable must be specified for a
                multivariate equation.'''))
    elif not getattr(symbol, 'is_Symbol', False):
        raise ValueError('A Symbol must be given, not type %s: %s' %
            (type(symbol), symbol))

    if isinstance(f, Eq):
        from sympy.core import Add
        f = Add(f.lhs, - f.rhs, evaluate=False)
    elif f.is_Relational:
        if not domain.is_subset(S.Reals):
            raise NotImplementedError(filldedent('''
                Inequalities in the complex domain are
                not supported. Try the real domain by
                setting domain=S.Reals'''))
        try:
            result = solve_univariate_inequality(
            f, symbol, relational=False) - _invalid_solutions(
            f, symbol, domain)
        except NotImplementedError:
            result = ConditionSet(symbol, f, domain)
        return result

    return _solveset(f, symbol, domain, _check=True)


def _invalid_solutions(f, symbol, domain):
    bad = S.EmptySet
    for d in denoms(f):
        bad += _solveset(d, symbol, domain, _check=False)
    return bad


def solveset_real(f, symbol):
    return solveset(f, symbol, S.Reals)


def solveset_complex(f, symbol):
    return solveset(f, symbol, S.Complexes)


###############################################################################
################################ LINSOLVE #####################################
###############################################################################


def linear_eq_to_matrix(equations, *symbols):
    r"""
    Converts a given System of Equations into Matrix form.
    Here `equations` must be a linear system of equations in
    `symbols`. The order of symbols in input `symbols` will
    determine the order of coefficients in the returned
    Matrix.

    The Matrix form corresponds to the augmented matrix form.
    For example:

    .. math:: 4x + 2y + 3z  = 1
    .. math:: 3x +  y +  z  = -6
    .. math:: 2x + 4y + 9z  = 2

    This system would return `A` & `b` as given below:

    ::

         [ 4  2  3 ]          [ 1 ]
     A = [ 3  1  1 ]   b  =   [-6 ]
         [ 2  4  9 ]          [ 2 ]

    Examples
    ========

    >>> from sympy import linear_eq_to_matrix, symbols
    >>> x, y, z = symbols('x, y, z')
    >>> eqns = [x + 2*y + 3*z - 1, 3*x + y + z + 6, 2*x + 4*y + 9*z - 2]
    >>> A, b = linear_eq_to_matrix(eqns, [x, y, z])
    >>> A
    Matrix([
    [1, 2, 3],
    [3, 1, 1],
    [2, 4, 9]])
    >>> b
    Matrix([
    [ 1],
    [-6],
    [ 2]])
    >>> eqns = [x + z - 1, y + z, x - y]
    >>> A, b = linear_eq_to_matrix(eqns, [x, y, z])
    >>> A
    Matrix([
    [1,  0, 1],
    [0,  1, 1],
    [1, -1, 0]])
    >>> b
    Matrix([
    [1],
    [0],
    [0]])

    * Symbolic coefficients are also supported

    >>> a, b, c, d, e, f = symbols('a, b, c, d, e, f')
    >>> eqns = [a*x + b*y - c, d*x + e*y - f]
    >>> A, B = linear_eq_to_matrix(eqns, x, y)
    >>> A
    Matrix([
    [a, b],
    [d, e]])
    >>> B
    Matrix([
    [c],
    [f]])

    """

    if not symbols:
        raise ValueError('Symbols must be given, for which coefficients \
                         are to be found.')

    if hasattr(symbols[0], '__iter__'):
        symbols = symbols[0]

    M = Matrix([symbols])
    # initialise Matrix with symbols + 1 columns
    M = M.col_insert(len(symbols), Matrix([1]))
    row_no = 1

    for equation in equations:
        f = sympify(equation)
        if isinstance(f, Equality):
            f = f.lhs - f.rhs

        # Extract coeff of symbols
        coeff_list = []
        for symbol in symbols:
            coeff_list.append(f.coeff(symbol))

        # append constant term (term free from symbols)
        coeff_list.append(-f.as_coeff_add(*symbols)[0])

        # insert equations coeff's into rows
        M = M.row_insert(row_no, Matrix([coeff_list]))
        row_no += 1

    # delete the initialised (Ist) trivial row
    M.row_del(0)
    A, b = M[:, :-1], M[:, -1:]
    return A, b


def linsolve(system, *symbols):
    r"""
    Solve system of N linear equations with M variables, which
    means both under - and overdetermined systems are supported.
    The possible number of solutions is zero, one or infinite.
    Zero solutions throws a ValueError, where as infinite
    solutions are represented parametrically in terms of given
    symbols. For unique solution a FiniteSet of ordered tuple
    is returned.

    All Standard input formats are supported:
    For the given set of Equations, the respective input types
    are given below:

    .. math:: 3x + 2y -   z = 1
    .. math:: 2x - 2y + 4z = -2
    .. math:: 2x -   y + 2z = 0

    * Augmented Matrix Form, `system` given below:

    ::

              [3   2  -1  1]
     system = [2  -2   4 -2]
              [2  -1   2  0]

    * List Of Equations Form

    `system  =  [3x + 2y - z - 1, 2x - 2y + 4z + 2, 2x - y + 2z]`

    * Input A & b Matrix Form (from Ax = b) are given as below:

    ::

         [3   2  -1 ]         [  1 ]
     A = [2  -2   4 ]    b =  [ -2 ]
         [2  -1   2 ]         [  0 ]

    `system = (A, b)`

    Symbols to solve for should be given as input in all the
    cases either in an iterable or as comma separated arguments.
    This is done to maintain consistency in returning solutions
    in the form of variable input by the user.

    The algorithm used here is Gauss-Jordan elimination, which
    results, after elimination, in an row echelon form matrix.

    Returns
    =======

    A FiniteSet of ordered tuple of values of `symbols` for which
    the `system` has solution.

    Please note that general FiniteSet is unordered, the solution
    returned here is not simply a FiniteSet of solutions, rather
    it is a FiniteSet of ordered tuple, i.e. the first & only
    argument to FiniteSet is a tuple of solutions, which is ordered,
    & hence the returned solution is ordered.

    Also note that solution could also have been returned as an
    ordered tuple, FiniteSet is just a wrapper `{}` around
    the tuple. It has no other significance except for
    the fact it is just used to maintain a consistent output
    format throughout the solveset.

    Returns EmptySet(), if the linear system is inconsistent.

    Raises
    ======

    ValueError
        The input is not valid.
        The symbols are not given.

    Examples
    ========

    >>> from sympy import Matrix, S, linsolve, symbols
    >>> x, y, z = symbols("x, y, z")
    >>> A = Matrix([[1, 2, 3], [4, 5, 6], [7, 8, 10]])
    >>> b = Matrix([3, 6, 9])
    >>> A
    Matrix([
    [1, 2,  3],
    [4, 5,  6],
    [7, 8, 10]])
    >>> b
    Matrix([
    [3],
    [6],
    [9]])
    >>> linsolve((A, b), [x, y, z])
    {(-1, 2, 0)}

    * Parametric Solution: In case the system is under determined, the function
      will return parametric solution in terms of the given symbols.
      Free symbols in the system are returned as it is. For e.g. in the system
      below, `z` is returned as the solution for variable z, which means z is a
      free symbol, i.e. it can take arbitrary values.

    >>> A = Matrix([[1, 2, 3], [4, 5, 6], [7, 8, 9]])
    >>> b = Matrix([3, 6, 9])
    >>> linsolve((A, b), [x, y, z])
    {(z - 1, -2*z + 2, z)}

    * List of Equations as input

    >>> Eqns = [3*x + 2*y - z - 1, 2*x - 2*y + 4*z + 2, - x + S(1)/2*y - z]
    >>> linsolve(Eqns, x, y, z)
    {(1, -2, -2)}

    * Augmented Matrix as input

    >>> aug = Matrix([[2, 1, 3, 1], [2, 6, 8, 3], [6, 8, 18, 5]])
    >>> aug
    Matrix([
    [2, 1,  3, 1],
    [2, 6,  8, 3],
    [6, 8, 18, 5]])
    >>> linsolve(aug, x, y, z)
    {(3/10, 2/5, 0)}

    * Solve for symbolic coefficients

    >>> a, b, c, d, e, f = symbols('a, b, c, d, e, f')
    >>> eqns = [a*x + b*y - c, d*x + e*y - f]
    >>> linsolve(eqns, x, y)
    {((-b*f + c*e)/(a*e - b*d), (a*f - c*d)/(a*e - b*d))}

    * A degenerate system returns solution as set of given
      symbols.

    >>> system = Matrix(([0,0,0], [0,0,0], [0,0,0]))
    >>> linsolve(system, x, y)
    {(x, y)}

    * For an empty system linsolve returns empty set

    >>> linsolve([ ], x)
    EmptySet()

    """

    if not system:
        return S.EmptySet

    if not symbols:
        raise ValueError('Symbols must be given, for which solution of the '
                         'system is to be found.')

    if hasattr(symbols[0], '__iter__'):
        symbols = symbols[0]

    try:
        sym = symbols[0].is_Symbol
    except AttributeError:
        sym = False

    if not sym:
        raise ValueError('Symbols or iterable of symbols must be given as '
                         'second argument, not type %s: %s' % (type(symbols[0]), symbols[0]))

    # 1). Augmented Matrix input Form
    if isinstance(system, Matrix):
        A, b = system[:, :-1], system[:, -1:]

    elif hasattr(system, '__iter__'):

        # 2). A & b as input Form
        if len(system) == 2 and system[0].is_Matrix:
            A, b = system[0], system[1]

        # 3). List of equations Form
        if not system[0].is_Matrix:
            A, b = linear_eq_to_matrix(system, symbols)

    else:
        raise ValueError("Invalid arguments")

    # Solve using Gauss-Jordan elimination
    try:
        sol, params, free_syms = A.gauss_jordan_solve(b, freevar=True)
    except ValueError:
        # No solution
        return EmptySet()

    # Replace free parameters with free symbols
    solution = []
    if params:
        for s in sol:
            for k, v in enumerate(params):
                s = s.xreplace({v: symbols[free_syms[k]]})
            solution.append(simplify(s))
    else:
        for s in sol:
            solution.append(simplify(s))

    # Return solutions
    solution = FiniteSet(tuple(solution))
    return solution<|MERGE_RESOLUTION|>--- conflicted
+++ resolved
@@ -12,12 +12,8 @@
 from sympy.core.numbers import I, Number, Rational, oo
 from sympy.core.function import (Lambda, expand, expand_complex)
 from sympy.core.relational import Eq
-<<<<<<< HEAD
 from sympy.simplify.simplify import simplify, fraction, trigsimp
-=======
-from sympy.simplify.simplify import simplify, fraction, trigsimp, signsimp
 from sympy.core.symbol import Symbol
->>>>>>> 53418c1c
 from sympy.functions import (log, Abs, tan, cot, sin, cos, sec, csc, exp,
                              acos, asin, acsc, asec, arg,
                              piecewise_fold)
