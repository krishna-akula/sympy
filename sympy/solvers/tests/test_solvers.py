--- conflicted
+++ resolved
@@ -945,16 +945,7 @@
     assert len(solve(eqs, syms, manual=True, check=False, simplify=False)) == 1
 
 
-<<<<<<< HEAD
-def test_misc():
-    # make sure that the right variables is picked up in tsolve
-    raises(NotImplementedError, lambda: solve((exp(x) + 1)**x))
-
-
 def test_issue_5849():
-=======
-def test_issue_2750():
->>>>>>> bcf555db
     I1, I2, I3, I4, I5, I6 = symbols('I1:7')
     dI1, dI4, dQ2, dQ4, Q2, Q4 = symbols('dI1,dI4,dQ2,dQ4,Q2,Q4')
 
@@ -1423,20 +1414,7 @@
     assert solve(erfcinv(x)-y,x)==[erfc(y)]
 
 
-<<<<<<< HEAD
-def test_misc():
-    # shouldn't generate a GeneratorsNeeded error in _tsolve when the NaN is generated
-    # for eq_down. Actual answers, as determined numerically are approx. +/- 0.83
-    assert solve(sinh(x)*sinh(sinh(x)) + cosh(x)*cosh(sinh(x)) - 3) is not None
-
-    # watch out for recursive loop in tsolve
-    raises(NotImplementedError, lambda: solve((x+2)**y*x-3,x))
-
-
 def test_issue_2725():
-=======
-def test_gh2725():
->>>>>>> bcf555db
     R = Symbol('R')
     eq = sqrt(2)*R*sqrt(1/(R + 1)) + (R + 1)*(sqrt(2)*sqrt(1/(R + 1)) - 1)
     sol = solve(eq, R, set=True)[1]
