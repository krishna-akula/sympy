--- conflicted
+++ resolved
@@ -1672,13 +1672,8 @@
         return self._print(expr.args[0])
 
     def _print_tuple(self, expr):
-<<<<<<< HEAD
         return r"\left( %s\right)" % \
-            r", \quad ".join([ self._print(i) for i in expr ])
-=======
-        return r"\left ( %s\right )" % \
             r", \  ".join([ self._print(i) for i in expr ])
->>>>>>> 2f7d7982
 
     def _print_TensorProduct(self, expr):
         elements = [self._print(a) for a in expr.args]
@@ -1692,13 +1687,8 @@
         return self._print_tuple(expr)
 
     def _print_list(self, expr):
-<<<<<<< HEAD
         return r"\left[ %s\right]" % \
-            r", \quad ".join([ self._print(i) for i in expr ])
-=======
-        return r"\left [ %s\right ]" % \
             r", \  ".join([ self._print(i) for i in expr ])
->>>>>>> 2f7d7982
 
     def _print_dict(self, d):
         keys = sorted(d.keys(), key=default_sort_key)
@@ -1708,11 +1698,7 @@
             val = d[key]
             items.append("%s : %s" % (self._print(key), self._print(val)))
 
-<<<<<<< HEAD
-        return r"\left\{ %s\right\}" % r", \quad ".join(items)
-=======
-        return r"\left \{ %s\right \}" % r", \  ".join(items)
->>>>>>> 2f7d7982
+        return r"\left\{ %s\right\}" % r", \  ".join(items)
 
     def _print_Dict(self, expr):
         return self._print_dict(expr)
@@ -2464,11 +2450,7 @@
     dictionary.
 
     >>> print(latex([2/x, y], mode='inline'))
-<<<<<<< HEAD
-    $\left[ 2 / x, \quad y\right]$
-=======
-    $\left [ 2 / x, \  y\right ]$
->>>>>>> 2f7d7982
+    $\left[ 2 / x, \  y\right]$
 
     """
     if symbol_names is None:
