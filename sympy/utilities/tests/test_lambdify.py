--- conflicted
+++ resolved
@@ -7,11 +7,8 @@
 from sympy import (
     symbols, lambdify, sqrt, sin, cos, tan, pi, acos, acosh, Rational,
     Float, Matrix, Lambda, Piecewise, exp, Integral, oo, I, Abs, Function,
-<<<<<<< HEAD
-    true, false, And, Or, Not, ITE, Min, Max, floor, diff, DotProduct)
-=======
-    true, false, And, Or, Not, ITE, Min, Max, floor, diff, IndexedBase, Sum)
->>>>>>> 3bc57768
+    true, false, And, Or, Not, ITE, Min, Max, floor, diff, IndexedBase, Sum,
+    DotProduct)
 from sympy.printing.lambdarepr import LambdaPrinter
 from sympy.utilities.lambdify import implemented_function
 from sympy.utilities.pytest import skip
